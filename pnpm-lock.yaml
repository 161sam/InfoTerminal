lockfileVersion: '9.0'

settings:
  autoInstallPeers: true
  excludeLinksFromLockfile: false

importers:

  .:
    devDependencies:
      '@testing-library/jest-dom':
        specifier: ^6.8.0
        version: 6.8.0
      '@testing-library/react':
        specifier: ^16.3.0
        version: 16.3.0(@testing-library/dom@10.4.1)(@types/react-dom@18.3.7(@types/react@18.3.24))(@types/react@18.3.24)(react-dom@18.3.1(react@18.3.1))(react@18.3.1)
      '@vitest/coverage-v8':
        specifier: ^1.6.1
        version: 1.6.1(vitest@1.6.1(@types/node@24.3.0)(jsdom@24.1.3)(lightningcss@1.30.1))
      jsdom:
        specifier: ^24.1.3
        version: 24.1.3
      markdown-link-check:
        specifier: ^3.12.2
        version: 3.13.7
      markdownlint-cli:
        specifier: ^0.45.0
        version: 0.45.0
      markdownlint-cli2:
        specifier: ^0.15.0
        version: 0.15.0
      prettier:
        specifier: ^3.6.2
        version: 3.6.2
      typescript:
        specifier: ^5.9.2
        version: 5.9.2
      vite-tsconfig-paths:
        specifier: ^4.3.2
        version: 4.3.2(typescript@5.9.2)(vite@5.4.20(@types/node@24.3.0)(lightningcss@1.30.1))
      vitest:
        specifier: ^1.6.1
        version: 1.6.1(@types/node@24.3.0)(jsdom@24.1.3)(lightningcss@1.30.1)

  apps/frontend:
    dependencies:
      '@headlessui/react':
        specifier: ^2.2.7
        version: 2.2.7(react-dom@18.3.1(react@18.3.1))(react@18.3.1)
      '@heroicons/react':
        specifier: ^2.2.0
        version: 2.2.0(react@18.3.1)
      '@tailwindcss/line-clamp':
        specifier: ^0.4.4
        version: 0.4.4(tailwindcss@4.1.13)
      cytoscape:
        specifier: ^3.28.0
        version: 3.33.1
      formidable:
        specifier: ^3.5.1
        version: 3.5.4
      isomorphic-unfetch:
        specifier: ^3.1.0
        version: 3.1.0
      lucide-react:
        specifier: ^0.542.0
        version: 0.542.0(react@18.3.1)
      next:
        specifier: 14.2.5
        version: 14.2.5(@opentelemetry/api@1.9.0)(@playwright/test@1.55.0)(react-dom@18.3.1(react@18.3.1))(react@18.3.1)
      next-auth:
        specifier: ^4.24.7
        version: 4.24.11(next@14.2.5(@opentelemetry/api@1.9.0)(@playwright/test@1.55.0)(react-dom@18.3.1(react@18.3.1))(react@18.3.1))(react-dom@18.3.1(react@18.3.1))(react@18.3.1)
      pdf-parse:
        specifier: ^1.1.1
        version: 1.1.1
      react:
        specifier: 18.3.1
        version: 18.3.1
      react-cytoscapejs:
        specifier: ^2.0.0
        version: 2.0.0(cytoscape@3.33.1)(react@18.3.1)
      react-dom:
        specifier: 18.3.1
        version: 18.3.1(react@18.3.1)
      react-router-dom:
        specifier: ^6.26.2
        version: 6.30.1(react-dom@18.3.1(react@18.3.1))(react@18.3.1)
      recharts:
        specifier: ^3.1.2
        version: 3.2.0(@types/react@18.3.24)(react-dom@18.3.1(react@18.3.1))(react-is@18.3.1)(react@18.3.1)(redux@5.0.1)
    devDependencies:
      '@playwright/test':
        specifier: ^1.55.0
        version: 1.55.0
      '@tailwindcss/forms':
        specifier: ^0.5.10
        version: 0.5.10(tailwindcss@4.1.13)
      '@tailwindcss/postcss':
        specifier: ^4.1.12
        version: 4.1.13
      '@tailwindcss/typography':
        specifier: ^0.5.16
        version: 0.5.16(tailwindcss@4.1.13)
      '@testing-library/jest-dom':
        specifier: ^6.8.0
        version: 6.8.0
      '@testing-library/react':
        specifier: ^16.3.0
        version: 16.3.0(@testing-library/dom@10.4.1)(@types/react-dom@18.3.7(@types/react@18.3.24))(@types/react@18.3.24)(react-dom@18.3.1(react@18.3.1))(react@18.3.1)
      '@types/node':
        specifier: 24.3.0
        version: 24.3.0
      '@types/react':
        specifier: ^18.3.24
        version: 18.3.24
      '@types/react-dom':
        specifier: ^18.3.7
        version: 18.3.7(@types/react@18.3.24)
      '@vitest/coverage-v8':
        specifier: ^1.6.1
        version: 1.6.1(vitest@1.6.1(@types/node@24.3.0)(jsdom@24.1.3)(lightningcss@1.30.1))
      autoprefixer:
        specifier: ^10.4.21
        version: 10.4.21(postcss@8.5.6)
      husky:
        specifier: ^9.1.7
        version: 9.1.7
      install:
        specifier: ^0.13.0
        version: 0.13.0
      jsdom:
        specifier: ^24.1.3
        version: 24.1.3
      npx:
        specifier: ^10.2.2
        version: 10.2.2
      playwright:
        specifier: ^1.43.0
        version: 1.55.0
      postcss:
        specifier: ^8.5.6
        version: 8.5.6
      prettier:
        specifier: ^3.3.3
        version: 3.6.2
      tailwindcss:
        specifier: ^4.1.12
        version: 4.1.13
      typescript:
        specifier: ^5.9.2
        version: 5.9.2
      vite-tsconfig-paths:
<<<<<<< HEAD
        specifier: ^5.0.0
        version: 5.1.4(typescript@5.9.2)(vite@5.4.20(@types/node@24.3.0)(lightningcss@1.30.1))
=======
        specifier: ^4.3.2
        version: 4.3.2(typescript@5.9.2)(vite@5.4.20(@types/node@24.3.0)(lightningcss@1.30.1))
>>>>>>> 92e7ba41
      vitest:
        specifier: ^1.6.1
        version: 1.6.1(@types/node@24.3.0)(jsdom@24.1.3)(lightningcss@1.30.1)

  services/gateway:
    dependencies:
      cors:
        specifier: ^2.8.5
        version: 2.8.5
      express:
        specifier: ^4.19.2
        version: 4.21.2
      express-rate-limit:
        specifier: ^7.3.1
        version: 7.5.1(express@4.21.2)
      helmet:
        specifier: ^7.1.0
        version: 7.2.0
      http-proxy-middleware:
        specifier: ^3.0.2
        version: 3.0.5
      morgan:
        specifier: ^1.10.0
        version: 1.10.1
      prom-client:
        specifier: ^15.1.3
        version: 15.1.3

packages:

  '@adobe/css-tools@4.4.4':
    resolution: {integrity: sha512-Elp+iwUx5rN5+Y8xLt5/GRoG20WGoDCQ/1Fb+1LiGtvwbDavuSk0jhD/eZdckHAuzcDzccnkv+rEjyWfRx18gg==}

  '@alloc/quick-lru@5.2.0':
    resolution: {integrity: sha512-UrcABB+4bUrFABwbluTIBErXwvbsU/V7TZWfmbgJfbkwiBuziS9gxdODUyuiecfdGQ85jglMW6juS3+z5TsKLw==}
    engines: {node: '>=10'}

  '@ampproject/remapping@2.3.0':
    resolution: {integrity: sha512-30iZtAPgz+LTIYoeivqYo853f02jBYSd5uGnGpkFV0M3xOt9aN73erkgYAmZU43x4VfqcnLxW9Kpg3R5LC4YYw==}
    engines: {node: '>=6.0.0'}

  '@asamuzakjp/css-color@3.2.0':
    resolution: {integrity: sha512-K1A6z8tS3XsmCMM86xoWdn7Fkdn9m6RSVtocUrJYIwZnFVkng/PvkEoWtOWmP+Scc6saYWHWZYbndEEXxl24jw==}

  '@babel/code-frame@7.27.1':
    resolution: {integrity: sha512-cjQ7ZlQ0Mv3b47hABuTevyTuYN4i+loJKGeV9flcCgIK37cCXRh+L1bd3iBHlynerhQ7BhCkn2BPbQUL+rGqFg==}
    engines: {node: '>=6.9.0'}

  '@babel/helper-string-parser@7.27.1':
    resolution: {integrity: sha512-qMlSxKbpRlAridDExk92nSobyDdpPijUq2DW6oDnUqd0iOGxmQjyqhMIihI9+zv4LPyZdRje2cavWPbCbWm3eA==}
    engines: {node: '>=6.9.0'}

  '@babel/helper-validator-identifier@7.27.1':
    resolution: {integrity: sha512-D2hP9eA+Sqx1kBZgzxZh0y1trbuU+JoDkiEwqhQ36nodYqJwyEIhPSdMNd7lOm/4io72luTPWH20Yda0xOuUow==}
    engines: {node: '>=6.9.0'}

  '@babel/parser@7.28.4':
    resolution: {integrity: sha512-yZbBqeM6TkpP9du/I2pUZnJsRMGGvOuIrhjzC1AwHwW+6he4mni6Bp/m8ijn0iOuZuPI2BfkCoSRunpyjnrQKg==}
    engines: {node: '>=6.0.0'}
    hasBin: true

  '@babel/runtime@7.28.4':
    resolution: {integrity: sha512-Q/N6JNWvIvPnLDvjlE1OUBLPQHH6l3CltCEsHIujp45zQUSSh8K+gHnaEX45yAT1nyngnINhvWtzN+Nb9D8RAQ==}
    engines: {node: '>=6.9.0'}

  '@babel/types@7.28.4':
    resolution: {integrity: sha512-bkFqkLhh3pMBUQQkpVgWDWq/lqzc2678eUyDlTBhRqhCHFguYYGM0Efga7tYk4TogG/3x0EEl66/OQ+WGbWB/Q==}
    engines: {node: '>=6.9.0'}

  '@bcoe/v8-coverage@0.2.3':
    resolution: {integrity: sha512-0hYQ8SB4Db5zvZB4axdMHGwEaQjkZzFjQiN9LVYvIFB2nSUHW9tYpxWriPrWDASIxiaXax83REcLxuSdnGPZtw==}

  '@csstools/color-helpers@5.1.0':
    resolution: {integrity: sha512-S11EXWJyy0Mz5SYvRmY8nJYTFFd1LCNV+7cXyAgQtOOuzb4EsgfqDufL+9esx72/eLhsRdGZwaldu/h+E4t4BA==}
    engines: {node: '>=18'}

  '@csstools/css-calc@2.1.4':
    resolution: {integrity: sha512-3N8oaj+0juUw/1H3YwmDDJXCgTB1gKU6Hc/bB502u9zR0q2vd786XJH9QfrKIEgFlZmhZiq6epXl4rHqhzsIgQ==}
    engines: {node: '>=18'}
    peerDependencies:
      '@csstools/css-parser-algorithms': ^3.0.5
      '@csstools/css-tokenizer': ^3.0.4

  '@csstools/css-color-parser@3.1.0':
    resolution: {integrity: sha512-nbtKwh3a6xNVIp/VRuXV64yTKnb1IjTAEEh3irzS+HkKjAOYLTGNb9pmVNntZ8iVBHcWDA2Dof0QtPgFI1BaTA==}
    engines: {node: '>=18'}
    peerDependencies:
      '@csstools/css-parser-algorithms': ^3.0.5
      '@csstools/css-tokenizer': ^3.0.4

  '@csstools/css-parser-algorithms@3.0.5':
    resolution: {integrity: sha512-DaDeUkXZKjdGhgYaHNJTV9pV7Y9B3b644jCLs9Upc3VeNGg6LWARAT6O+Q+/COo+2gg/bM5rhpMAtf70WqfBdQ==}
    engines: {node: '>=18'}
    peerDependencies:
      '@csstools/css-tokenizer': ^3.0.4

  '@csstools/css-tokenizer@3.0.4':
    resolution: {integrity: sha512-Vd/9EVDiu6PPJt9yAh6roZP6El1xHrdvIVGjyBsHR0RYwNHgL7FJPyIIW4fANJNG6FtyZfvlRPpFI4ZM/lubvw==}
    engines: {node: '>=18'}

  '@esbuild/aix-ppc64@0.21.5':
    resolution: {integrity: sha512-1SDgH6ZSPTlggy1yI6+Dbkiz8xzpHJEVAlF/AM1tHPLsf5STom9rwtjE4hKAF20FfXXNTFqEYXyJNWh1GiZedQ==}
    engines: {node: '>=12'}
    cpu: [ppc64]
    os: [aix]

  '@esbuild/android-arm64@0.21.5':
    resolution: {integrity: sha512-c0uX9VAUBQ7dTDCjq+wdyGLowMdtR/GoC2U5IYk/7D1H1JYC0qseD7+11iMP2mRLN9RcCMRcjC4YMclCzGwS/A==}
    engines: {node: '>=12'}
    cpu: [arm64]
    os: [android]

  '@esbuild/android-arm@0.21.5':
    resolution: {integrity: sha512-vCPvzSjpPHEi1siZdlvAlsPxXl7WbOVUBBAowWug4rJHb68Ox8KualB+1ocNvT5fjv6wpkX6o/iEpbDrf68zcg==}
    engines: {node: '>=12'}
    cpu: [arm]
    os: [android]

  '@esbuild/android-x64@0.21.5':
    resolution: {integrity: sha512-D7aPRUUNHRBwHxzxRvp856rjUHRFW1SdQATKXH2hqA0kAZb1hKmi02OpYRacl0TxIGz/ZmXWlbZgjwWYaCakTA==}
    engines: {node: '>=12'}
    cpu: [x64]
    os: [android]

  '@esbuild/darwin-arm64@0.21.5':
    resolution: {integrity: sha512-DwqXqZyuk5AiWWf3UfLiRDJ5EDd49zg6O9wclZ7kUMv2WRFr4HKjXp/5t8JZ11QbQfUS6/cRCKGwYhtNAY88kQ==}
    engines: {node: '>=12'}
    cpu: [arm64]
    os: [darwin]

  '@esbuild/darwin-x64@0.21.5':
    resolution: {integrity: sha512-se/JjF8NlmKVG4kNIuyWMV/22ZaerB+qaSi5MdrXtd6R08kvs2qCN4C09miupktDitvh8jRFflwGFBQcxZRjbw==}
    engines: {node: '>=12'}
    cpu: [x64]
    os: [darwin]

  '@esbuild/freebsd-arm64@0.21.5':
    resolution: {integrity: sha512-5JcRxxRDUJLX8JXp/wcBCy3pENnCgBR9bN6JsY4OmhfUtIHe3ZW0mawA7+RDAcMLrMIZaf03NlQiX9DGyB8h4g==}
    engines: {node: '>=12'}
    cpu: [arm64]
    os: [freebsd]

  '@esbuild/freebsd-x64@0.21.5':
    resolution: {integrity: sha512-J95kNBj1zkbMXtHVH29bBriQygMXqoVQOQYA+ISs0/2l3T9/kj42ow2mpqerRBxDJnmkUDCaQT/dfNXWX/ZZCQ==}
    engines: {node: '>=12'}
    cpu: [x64]
    os: [freebsd]

  '@esbuild/linux-arm64@0.21.5':
    resolution: {integrity: sha512-ibKvmyYzKsBeX8d8I7MH/TMfWDXBF3db4qM6sy+7re0YXya+K1cem3on9XgdT2EQGMu4hQyZhan7TeQ8XkGp4Q==}
    engines: {node: '>=12'}
    cpu: [arm64]
    os: [linux]

  '@esbuild/linux-arm@0.21.5':
    resolution: {integrity: sha512-bPb5AHZtbeNGjCKVZ9UGqGwo8EUu4cLq68E95A53KlxAPRmUyYv2D6F0uUI65XisGOL1hBP5mTronbgo+0bFcA==}
    engines: {node: '>=12'}
    cpu: [arm]
    os: [linux]

  '@esbuild/linux-ia32@0.21.5':
    resolution: {integrity: sha512-YvjXDqLRqPDl2dvRODYmmhz4rPeVKYvppfGYKSNGdyZkA01046pLWyRKKI3ax8fbJoK5QbxblURkwK/MWY18Tg==}
    engines: {node: '>=12'}
    cpu: [ia32]
    os: [linux]

  '@esbuild/linux-loong64@0.21.5':
    resolution: {integrity: sha512-uHf1BmMG8qEvzdrzAqg2SIG/02+4/DHB6a9Kbya0XDvwDEKCoC8ZRWI5JJvNdUjtciBGFQ5PuBlpEOXQj+JQSg==}
    engines: {node: '>=12'}
    cpu: [loong64]
    os: [linux]

  '@esbuild/linux-mips64el@0.21.5':
    resolution: {integrity: sha512-IajOmO+KJK23bj52dFSNCMsz1QP1DqM6cwLUv3W1QwyxkyIWecfafnI555fvSGqEKwjMXVLokcV5ygHW5b3Jbg==}
    engines: {node: '>=12'}
    cpu: [mips64el]
    os: [linux]

  '@esbuild/linux-ppc64@0.21.5':
    resolution: {integrity: sha512-1hHV/Z4OEfMwpLO8rp7CvlhBDnjsC3CttJXIhBi+5Aj5r+MBvy4egg7wCbe//hSsT+RvDAG7s81tAvpL2XAE4w==}
    engines: {node: '>=12'}
    cpu: [ppc64]
    os: [linux]

  '@esbuild/linux-riscv64@0.21.5':
    resolution: {integrity: sha512-2HdXDMd9GMgTGrPWnJzP2ALSokE/0O5HhTUvWIbD3YdjME8JwvSCnNGBnTThKGEB91OZhzrJ4qIIxk/SBmyDDA==}
    engines: {node: '>=12'}
    cpu: [riscv64]
    os: [linux]

  '@esbuild/linux-s390x@0.21.5':
    resolution: {integrity: sha512-zus5sxzqBJD3eXxwvjN1yQkRepANgxE9lgOW2qLnmr8ikMTphkjgXu1HR01K4FJg8h1kEEDAqDcZQtbrRnB41A==}
    engines: {node: '>=12'}
    cpu: [s390x]
    os: [linux]

  '@esbuild/linux-x64@0.21.5':
    resolution: {integrity: sha512-1rYdTpyv03iycF1+BhzrzQJCdOuAOtaqHTWJZCWvijKD2N5Xu0TtVC8/+1faWqcP9iBCWOmjmhoH94dH82BxPQ==}
    engines: {node: '>=12'}
    cpu: [x64]
    os: [linux]

  '@esbuild/netbsd-x64@0.21.5':
    resolution: {integrity: sha512-Woi2MXzXjMULccIwMnLciyZH4nCIMpWQAs049KEeMvOcNADVxo0UBIQPfSmxB3CWKedngg7sWZdLvLczpe0tLg==}
    engines: {node: '>=12'}
    cpu: [x64]
    os: [netbsd]

  '@esbuild/openbsd-x64@0.21.5':
    resolution: {integrity: sha512-HLNNw99xsvx12lFBUwoT8EVCsSvRNDVxNpjZ7bPn947b8gJPzeHWyNVhFsaerc0n3TsbOINvRP2byTZ5LKezow==}
    engines: {node: '>=12'}
    cpu: [x64]
    os: [openbsd]

  '@esbuild/sunos-x64@0.21.5':
    resolution: {integrity: sha512-6+gjmFpfy0BHU5Tpptkuh8+uw3mnrvgs+dSPQXQOv3ekbordwnzTVEb4qnIvQcYXq6gzkyTnoZ9dZG+D4garKg==}
    engines: {node: '>=12'}
    cpu: [x64]
    os: [sunos]

  '@esbuild/win32-arm64@0.21.5':
    resolution: {integrity: sha512-Z0gOTd75VvXqyq7nsl93zwahcTROgqvuAcYDUr+vOv8uHhNSKROyU961kgtCD1e95IqPKSQKH7tBTslnS3tA8A==}
    engines: {node: '>=12'}
    cpu: [arm64]
    os: [win32]

  '@esbuild/win32-ia32@0.21.5':
    resolution: {integrity: sha512-SWXFF1CL2RVNMaVs+BBClwtfZSvDgtL//G/smwAc5oVK/UPu2Gu9tIaRgFmYFFKrmg3SyAjSrElf0TiJ1v8fYA==}
    engines: {node: '>=12'}
    cpu: [ia32]
    os: [win32]

  '@esbuild/win32-x64@0.21.5':
    resolution: {integrity: sha512-tQd/1efJuzPC6rCFwEvLtci/xNFcTZknmXs98FYDfGE4wP9ClFV98nyKrzJKVPMhdDnjzLhdUyMX4PsQAPjwIw==}
    engines: {node: '>=12'}
    cpu: [x64]
    os: [win32]

  '@floating-ui/core@1.7.3':
    resolution: {integrity: sha512-sGnvb5dmrJaKEZ+LDIpguvdX3bDlEllmv4/ClQ9awcmCZrlx5jQyyMWFM5kBI+EyNOCDDiKk8il0zeuX3Zlg/w==}

  '@floating-ui/dom@1.7.4':
    resolution: {integrity: sha512-OOchDgh4F2CchOX94cRVqhvy7b3AFb+/rQXyswmzmGakRfkMgoWVjfnLWkRirfLEfuD4ysVW16eXzwt3jHIzKA==}

  '@floating-ui/react-dom@2.1.6':
    resolution: {integrity: sha512-4JX6rEatQEvlmgU80wZyq9RT96HZJa88q8hp0pBd+LrczeDI4o6uA2M+uvxngVHo4Ihr8uibXxH6+70zhAFrVw==}
    peerDependencies:
      react: '>=16.8.0'
      react-dom: '>=16.8.0'

  '@floating-ui/react@0.26.28':
    resolution: {integrity: sha512-yORQuuAtVpiRjpMhdc0wJj06b9JFjrYF4qp96j++v2NBpbi6SEGF7donUJ3TMieerQ6qVkAv1tgr7L4r5roTqw==}
    peerDependencies:
      react: '>=16.8.0'
      react-dom: '>=16.8.0'

  '@floating-ui/utils@0.2.10':
    resolution: {integrity: sha512-aGTxbpbg8/b5JfU1HXSrbH3wXZuLPJcNEcZQFMxLs3oSzgtVu6nFPkbbGGUvBcUjKV2YyB9Wxxabo+HEH9tcRQ==}

  '@headlessui/react@2.2.7':
    resolution: {integrity: sha512-WKdTymY8Y49H8/gUc/lIyYK1M+/6dq0Iywh4zTZVAaiTDprRfioxSgD0wnXTQTBpjpGJuTL1NO/mqEvc//5SSg==}
    engines: {node: '>=10'}
    peerDependencies:
      react: ^18 || ^19 || ^19.0.0-rc
      react-dom: ^18 || ^19 || ^19.0.0-rc

  '@heroicons/react@2.2.0':
    resolution: {integrity: sha512-LMcepvRaS9LYHJGsF0zzmgKCUim/X3N/DQKc4jepAXJ7l8QxJ1PmxJzqplF2Z3FE4PqBAIGyJAQ/w4B5dsqbtQ==}
    peerDependencies:
      react: '>= 16 || ^19.0.0-rc'

  '@isaacs/balanced-match@4.0.1':
    resolution: {integrity: sha512-yzMTt9lEb8Gv7zRioUilSglI0c0smZ9k5D65677DLWLtWJaXIS3CqcGyUFByYKlnUj6TkjLVs54fBl6+TiGQDQ==}
    engines: {node: 20 || >=22}

  '@isaacs/brace-expansion@5.0.0':
    resolution: {integrity: sha512-ZT55BDLV0yv0RBm2czMiZ+SqCGO7AvmOM3G/w2xhVPH+te0aKgFjmBvGlL1dH+ql2tgGO3MVrbb3jCKyvpgnxA==}
    engines: {node: 20 || >=22}

  '@isaacs/cliui@8.0.2':
    resolution: {integrity: sha512-O8jcjabXaleOG9DQ0+ARXWZBTfnP4WNAqzuiJK7ll44AmxGKv/J2M4TPjxjY3znBCfvBXFzucm1twdyFybFqEA==}
    engines: {node: '>=12'}

  '@isaacs/fs-minipass@4.0.1':
    resolution: {integrity: sha512-wgm9Ehl2jpeqP3zw/7mo3kRHFp5MEDhqAdwy1fTGkHAwnkGOVsgpvQhL8B5n1qlb01jV3n/bI0ZfZp5lWA1k4w==}
    engines: {node: '>=18.0.0'}

  '@istanbuljs/schema@0.1.3':
    resolution: {integrity: sha512-ZXRY4jNvVgSVQ8DL3LTcakaAtXwTVUxE81hslsyD2AtoXW/wVob10HkOJ1X/pAlcI7D+2YoZKg5do8G/w6RYgA==}
    engines: {node: '>=8'}

  '@jest/schemas@29.6.3':
    resolution: {integrity: sha512-mo5j5X+jIZmJQveBKeS/clAueipV7KgiX1vMgCxam1RNYiqE1w62n0/tJJnHtjW8ZHcQco5gY85jA3mi0L+nSA==}
    engines: {node: ^14.15.0 || ^16.10.0 || >=18.0.0}

  '@jridgewell/gen-mapping@0.3.13':
    resolution: {integrity: sha512-2kkt/7niJ6MgEPxF0bYdQ6etZaA+fQvDcLKckhy1yIQOzaoKjBBjSj63/aLVjYE3qhRt5dvM+uUyfCg6UKCBbA==}

  '@jridgewell/remapping@2.3.5':
    resolution: {integrity: sha512-LI9u/+laYG4Ds1TDKSJW2YPrIlcVYOwi2fUC6xB43lueCjgxV4lffOCZCtYFiH6TNOX+tQKXx97T4IKHbhyHEQ==}

  '@jridgewell/resolve-uri@3.1.2':
    resolution: {integrity: sha512-bRISgCIjP20/tbWSPWMEi54QVPRZExkuD9lJL+UIxUKtwVJA8wW1Trb1jMs1RFXo1CBTNZ/5hpC9QvmKWdopKw==}
    engines: {node: '>=6.0.0'}

  '@jridgewell/sourcemap-codec@1.5.5':
    resolution: {integrity: sha512-cYQ9310grqxueWbl+WuIUIaiUaDcj7WOq5fVhEljNVgRfOUhY9fy2zTvfoqWsnebh8Sl70VScFbICvJnLKB0Og==}

  '@jridgewell/trace-mapping@0.3.31':
    resolution: {integrity: sha512-zzNR+SdQSDJzc8joaeP8QQoCQr8NuYx2dIIytl1QeBEZHJ9uW6hebsrYgbz8hJwUQao3TWCMtmfV8Nu1twOLAw==}

  '@next/env@14.2.5':
    resolution: {integrity: sha512-/zZGkrTOsraVfYjGP8uM0p6r0BDT6xWpkjdVbcz66PJVSpwXX3yNiRycxAuDfBKGWBrZBXRuK/YVlkNgxHGwmA==}

  '@next/swc-darwin-arm64@14.2.5':
    resolution: {integrity: sha512-/9zVxJ+K9lrzSGli1///ujyRfon/ZneeZ+v4ptpiPoOU+GKZnm8Wj8ELWU1Pm7GHltYRBklmXMTUqM/DqQ99FQ==}
    engines: {node: '>= 10'}
    cpu: [arm64]
    os: [darwin]

  '@next/swc-darwin-x64@14.2.5':
    resolution: {integrity: sha512-vXHOPCwfDe9qLDuq7U1OYM2wUY+KQ4Ex6ozwsKxp26BlJ6XXbHleOUldenM67JRyBfVjv371oneEvYd3H2gNSA==}
    engines: {node: '>= 10'}
    cpu: [x64]
    os: [darwin]

  '@next/swc-linux-arm64-gnu@14.2.5':
    resolution: {integrity: sha512-vlhB8wI+lj8q1ExFW8lbWutA4M2ZazQNvMWuEDqZcuJJc78iUnLdPPunBPX8rC4IgT6lIx/adB+Cwrl99MzNaA==}
    engines: {node: '>= 10'}
    cpu: [arm64]
    os: [linux]

  '@next/swc-linux-arm64-musl@14.2.5':
    resolution: {integrity: sha512-NpDB9NUR2t0hXzJJwQSGu1IAOYybsfeB+LxpGsXrRIb7QOrYmidJz3shzY8cM6+rO4Aojuef0N/PEaX18pi9OA==}
    engines: {node: '>= 10'}
    cpu: [arm64]
    os: [linux]

  '@next/swc-linux-x64-gnu@14.2.5':
    resolution: {integrity: sha512-8XFikMSxWleYNryWIjiCX+gU201YS+erTUidKdyOVYi5qUQo/gRxv/3N1oZFCgqpesN6FPeqGM72Zve+nReVXQ==}
    engines: {node: '>= 10'}
    cpu: [x64]
    os: [linux]

  '@next/swc-linux-x64-musl@14.2.5':
    resolution: {integrity: sha512-6QLwi7RaYiQDcRDSU/os40r5o06b5ue7Jsk5JgdRBGGp8l37RZEh9JsLSM8QF0YDsgcosSeHjglgqi25+m04IQ==}
    engines: {node: '>= 10'}
    cpu: [x64]
    os: [linux]

  '@next/swc-win32-arm64-msvc@14.2.5':
    resolution: {integrity: sha512-1GpG2VhbspO+aYoMOQPQiqc/tG3LzmsdBH0LhnDS3JrtDx2QmzXe0B6mSZZiN3Bq7IOMXxv1nlsjzoS1+9mzZw==}
    engines: {node: '>= 10'}
    cpu: [arm64]
    os: [win32]

  '@next/swc-win32-ia32-msvc@14.2.5':
    resolution: {integrity: sha512-Igh9ZlxwvCDsu6438FXlQTHlRno4gFpJzqPjSIBZooD22tKeI4fE/YMRoHVJHmrQ2P5YL1DoZ0qaOKkbeFWeMg==}
    engines: {node: '>= 10'}
    cpu: [ia32]
    os: [win32]

  '@next/swc-win32-x64-msvc@14.2.5':
    resolution: {integrity: sha512-tEQ7oinq1/CjSG9uSTerca3v4AZ+dFa+4Yu6ihaG8Ud8ddqLQgFGcnwYls13H5X5CPDPZJdYxyeMui6muOLd4g==}
    engines: {node: '>= 10'}
    cpu: [x64]
    os: [win32]

  '@noble/hashes@1.8.0':
    resolution: {integrity: sha512-jCs9ldd7NwzpgXDIf6P3+NrHh9/sD6CQdxHyjQI+h/6rDNo88ypBxxz45UDuZHz9r3tNz7N/VInSVoVdtXEI4A==}
    engines: {node: ^14.21.3 || >=16}

  '@nodelib/fs.scandir@2.1.5':
    resolution: {integrity: sha512-vq24Bq3ym5HEQm2NKCr3yXDwjc7vTsEThRDnkp2DK9p1uqLR+DHurm/NOTo0KG7HYHU7eppKZj3MyqYuMBf62g==}
    engines: {node: '>= 8'}

  '@nodelib/fs.stat@2.0.5':
    resolution: {integrity: sha512-RkhPPp2zrqDAQA/2jNhnztcPAlv64XdhIp7a7454A5ovI7Bukxgt7MX7udwAu3zg1DcpPU0rz3VV1SeaqvY4+A==}
    engines: {node: '>= 8'}

  '@nodelib/fs.walk@1.2.8':
    resolution: {integrity: sha512-oGB+UxlgWcgQkgwo8GcEGwemoTFt3FIO9ababBmaGwXIoBKZ+GTy0pP185beGg7Llih/NSHSV2XAs1lnznocSg==}
    engines: {node: '>= 8'}

  '@oozcitak/dom@1.15.10':
    resolution: {integrity: sha512-0JT29/LaxVgRcGKvHmSrUTEvZ8BXvZhGl2LASRUgHqDTC1M5g1pLmVv56IYNyt3bG2CUjDkc67wnyZC14pbQrQ==}
    engines: {node: '>=8.0'}

  '@oozcitak/infra@1.0.8':
    resolution: {integrity: sha512-JRAUc9VR6IGHOL7OGF+yrvs0LO8SlqGnPAMqyzOuFZPSZSXI7Xf2O9+awQPSMXgIWGtgUf/dA6Hs6X6ySEaWTg==}
    engines: {node: '>=6.0'}

  '@oozcitak/url@1.0.4':
    resolution: {integrity: sha512-kDcD8y+y3FCSOvnBI6HJgl00viO/nGbQoCINmQ0h98OhnGITrWR3bOGfwYCthgcrV8AnTJz8MzslTQbC3SOAmw==}
    engines: {node: '>=8.0'}

  '@oozcitak/util@8.3.8':
    resolution: {integrity: sha512-T8TbSnGsxo6TDBJx/Sgv/BlVJL3tshxZP7Aq5R1mSnM5OcHY2dQaxLMu2+E8u3gN0MLOzdjurqN4ZRVuzQycOQ==}
    engines: {node: '>=8.0'}

  '@opentelemetry/api@1.9.0':
    resolution: {integrity: sha512-3giAOQvZiH5F9bMlMiv8+GSPMeqg0dbaeo58/0SlA9sxSqZhnUtxzX9/2FzyhS9sWQf5S0GJE0AKBrFqjpeYcg==}
    engines: {node: '>=8.0.0'}

  '@panva/hkdf@1.2.1':
    resolution: {integrity: sha512-6oclG6Y3PiDFcoyk8srjLfVKyMfVCKJ27JwNPViuXziFpmdz+MZnZN/aKY0JGXgYuO/VghU0jcOAZgWXZ1Dmrw==}

  '@paralleldrive/cuid2@2.2.2':
    resolution: {integrity: sha512-ZOBkgDwEdoYVlSeRbYYXs0S9MejQofiVYoTbKzy/6GQa39/q5tQU2IX46+shYnUkpEl3wc+J6wRlar7r2EK2xA==}

  '@playwright/test@1.55.0':
    resolution: {integrity: sha512-04IXzPwHrW69XusN/SIdDdKZBzMfOT9UNT/YiJit/xpy2VuAoB8NHc8Aplb96zsWDddLnbkPL3TsmrS04ZU2xQ==}
    engines: {node: '>=18'}
    hasBin: true

  '@react-aria/focus@3.21.1':
    resolution: {integrity: sha512-hmH1IhHlcQ2lSIxmki1biWzMbGgnhdxJUM0MFfzc71Rv6YAzhlx4kX3GYn4VNcjCeb6cdPv4RZ5vunV4kgMZYQ==}
    peerDependencies:
      react: ^16.8.0 || ^17.0.0-rc.1 || ^18.0.0 || ^19.0.0-rc.1
      react-dom: ^16.8.0 || ^17.0.0-rc.1 || ^18.0.0 || ^19.0.0-rc.1

  '@react-aria/interactions@3.25.5':
    resolution: {integrity: sha512-EweYHOEvMwef/wsiEqV73KurX/OqnmbzKQa2fLxdULbec5+yDj6wVGaRHIzM4NiijIDe+bldEl5DG05CAKOAHA==}
    peerDependencies:
      react: ^16.8.0 || ^17.0.0-rc.1 || ^18.0.0 || ^19.0.0-rc.1
      react-dom: ^16.8.0 || ^17.0.0-rc.1 || ^18.0.0 || ^19.0.0-rc.1

  '@react-aria/ssr@3.9.10':
    resolution: {integrity: sha512-hvTm77Pf+pMBhuBm760Li0BVIO38jv1IBws1xFm1NoL26PU+fe+FMW5+VZWyANR6nYL65joaJKZqOdTQMkO9IQ==}
    engines: {node: '>= 12'}
    peerDependencies:
      react: ^16.8.0 || ^17.0.0-rc.1 || ^18.0.0 || ^19.0.0-rc.1

  '@react-aria/utils@3.30.1':
    resolution: {integrity: sha512-zETcbDd6Vf9GbLndO6RiWJadIZsBU2MMm23rBACXLmpRztkrIqPEb2RVdlLaq1+GklDx0Ii6PfveVjx+8S5U6A==}
    peerDependencies:
      react: ^16.8.0 || ^17.0.0-rc.1 || ^18.0.0 || ^19.0.0-rc.1
      react-dom: ^16.8.0 || ^17.0.0-rc.1 || ^18.0.0 || ^19.0.0-rc.1

  '@react-stately/flags@3.1.2':
    resolution: {integrity: sha512-2HjFcZx1MyQXoPqcBGALwWWmgFVUk2TuKVIQxCbRq7fPyWXIl6VHcakCLurdtYC2Iks7zizvz0Idv48MQ38DWg==}

  '@react-stately/utils@3.10.8':
    resolution: {integrity: sha512-SN3/h7SzRsusVQjQ4v10LaVsDc81jyyR0DD5HnsQitm/I5WDpaSr2nRHtyloPFU48jlql1XX/S04T2DLQM7Y3g==}
    peerDependencies:
      react: ^16.8.0 || ^17.0.0-rc.1 || ^18.0.0 || ^19.0.0-rc.1

  '@react-types/shared@3.32.0':
    resolution: {integrity: sha512-t+cligIJsZYFMSPFMvsJMjzlzde06tZMOIOFa1OV5Z0BcMowrb2g4mB57j/9nP28iJIRYn10xCniQts+qadrqQ==}
    peerDependencies:
      react: ^16.8.0 || ^17.0.0-rc.1 || ^18.0.0 || ^19.0.0-rc.1

  '@reduxjs/toolkit@2.9.0':
    resolution: {integrity: sha512-fSfQlSRu9Z5yBkvsNhYF2rPS8cGXn/TZVrlwN1948QyZ8xMZ0JvP50S2acZNaf+o63u6aEeMjipFyksjIcWrog==}
    peerDependencies:
      react: ^16.9.0 || ^17.0.0 || ^18 || ^19
      react-redux: ^7.2.1 || ^8.1.3 || ^9.0.0
    peerDependenciesMeta:
      react:
        optional: true
      react-redux:
        optional: true

  '@remix-run/router@1.23.0':
    resolution: {integrity: sha512-O3rHJzAQKamUz1fvE0Qaw0xSFqsA/yafi2iqeE0pvdFtCO1viYx8QL6f3Ln/aCCTLxs68SLf0KPM9eSeM8yBnA==}
    engines: {node: '>=14.0.0'}

  '@rollup/rollup-android-arm-eabi@4.50.1':
    resolution: {integrity: sha512-HJXwzoZN4eYTdD8bVV22DN8gsPCAj3V20NHKOs8ezfXanGpmVPR7kalUHd+Y31IJp9stdB87VKPFbsGY3H/2ag==}
    cpu: [arm]
    os: [android]

  '@rollup/rollup-android-arm64@4.50.1':
    resolution: {integrity: sha512-PZlsJVcjHfcH53mOImyt3bc97Ep3FJDXRpk9sMdGX0qgLmY0EIWxCag6EigerGhLVuL8lDVYNnSo8qnTElO4xw==}
    cpu: [arm64]
    os: [android]

  '@rollup/rollup-darwin-arm64@4.50.1':
    resolution: {integrity: sha512-xc6i2AuWh++oGi4ylOFPmzJOEeAa2lJeGUGb4MudOtgfyyjr4UPNK+eEWTPLvmPJIY/pgw6ssFIox23SyrkkJw==}
    cpu: [arm64]
    os: [darwin]

  '@rollup/rollup-darwin-x64@4.50.1':
    resolution: {integrity: sha512-2ofU89lEpDYhdLAbRdeyz/kX3Y2lpYc6ShRnDjY35bZhd2ipuDMDi6ZTQ9NIag94K28nFMofdnKeHR7BT0CATw==}
    cpu: [x64]
    os: [darwin]

  '@rollup/rollup-freebsd-arm64@4.50.1':
    resolution: {integrity: sha512-wOsE6H2u6PxsHY/BeFHA4VGQN3KUJFZp7QJBmDYI983fgxq5Th8FDkVuERb2l9vDMs1D5XhOrhBrnqcEY6l8ZA==}
    cpu: [arm64]
    os: [freebsd]

  '@rollup/rollup-freebsd-x64@4.50.1':
    resolution: {integrity: sha512-A/xeqaHTlKbQggxCqispFAcNjycpUEHP52mwMQZUNqDUJFFYtPHCXS1VAG29uMlDzIVr+i00tSFWFLivMcoIBQ==}
    cpu: [x64]
    os: [freebsd]

  '@rollup/rollup-linux-arm-gnueabihf@4.50.1':
    resolution: {integrity: sha512-54v4okehwl5TaSIkpp97rAHGp7t3ghinRd/vyC1iXqXMfjYUTm7TfYmCzXDoHUPTTf36L8pr0E7YsD3CfB3ZDg==}
    cpu: [arm]
    os: [linux]

  '@rollup/rollup-linux-arm-musleabihf@4.50.1':
    resolution: {integrity: sha512-p/LaFyajPN/0PUHjv8TNyxLiA7RwmDoVY3flXHPSzqrGcIp/c2FjwPPP5++u87DGHtw+5kSH5bCJz0mvXngYxw==}
    cpu: [arm]
    os: [linux]

  '@rollup/rollup-linux-arm64-gnu@4.50.1':
    resolution: {integrity: sha512-2AbMhFFkTo6Ptna1zO7kAXXDLi7H9fGTbVaIq2AAYO7yzcAsuTNWPHhb2aTA6GPiP+JXh85Y8CiS54iZoj4opw==}
    cpu: [arm64]
    os: [linux]

  '@rollup/rollup-linux-arm64-musl@4.50.1':
    resolution: {integrity: sha512-Cgef+5aZwuvesQNw9eX7g19FfKX5/pQRIyhoXLCiBOrWopjo7ycfB292TX9MDcDijiuIJlx1IzJz3IoCPfqs9w==}
    cpu: [arm64]
    os: [linux]

  '@rollup/rollup-linux-loongarch64-gnu@4.50.1':
    resolution: {integrity: sha512-RPhTwWMzpYYrHrJAS7CmpdtHNKtt2Ueo+BlLBjfZEhYBhK00OsEqM08/7f+eohiF6poe0YRDDd8nAvwtE/Y62Q==}
    cpu: [loong64]
    os: [linux]

  '@rollup/rollup-linux-ppc64-gnu@4.50.1':
    resolution: {integrity: sha512-eSGMVQw9iekut62O7eBdbiccRguuDgiPMsw++BVUg+1K7WjZXHOg/YOT9SWMzPZA+w98G+Fa1VqJgHZOHHnY0Q==}
    cpu: [ppc64]
    os: [linux]

  '@rollup/rollup-linux-riscv64-gnu@4.50.1':
    resolution: {integrity: sha512-S208ojx8a4ciIPrLgazF6AgdcNJzQE4+S9rsmOmDJkusvctii+ZvEuIC4v/xFqzbuP8yDjn73oBlNDgF6YGSXQ==}
    cpu: [riscv64]
    os: [linux]

  '@rollup/rollup-linux-riscv64-musl@4.50.1':
    resolution: {integrity: sha512-3Ag8Ls1ggqkGUvSZWYcdgFwriy2lWo+0QlYgEFra/5JGtAd6C5Hw59oojx1DeqcA2Wds2ayRgvJ4qxVTzCHgzg==}
    cpu: [riscv64]
    os: [linux]

  '@rollup/rollup-linux-s390x-gnu@4.50.1':
    resolution: {integrity: sha512-t9YrKfaxCYe7l7ldFERE1BRg/4TATxIg+YieHQ966jwvo7ddHJxPj9cNFWLAzhkVsbBvNA4qTbPVNsZKBO4NSg==}
    cpu: [s390x]
    os: [linux]

  '@rollup/rollup-linux-x64-gnu@4.50.1':
    resolution: {integrity: sha512-MCgtFB2+SVNuQmmjHf+wfI4CMxy3Tk8XjA5Z//A0AKD7QXUYFMQcns91K6dEHBvZPCnhJSyDWLApk40Iq/H3tA==}
    cpu: [x64]
    os: [linux]

  '@rollup/rollup-linux-x64-musl@4.50.1':
    resolution: {integrity: sha512-nEvqG+0jeRmqaUMuwzlfMKwcIVffy/9KGbAGyoa26iu6eSngAYQ512bMXuqqPrlTyfqdlB9FVINs93j534UJrg==}
    cpu: [x64]
    os: [linux]

  '@rollup/rollup-openharmony-arm64@4.50.1':
    resolution: {integrity: sha512-RDsLm+phmT3MJd9SNxA9MNuEAO/J2fhW8GXk62G/B4G7sLVumNFbRwDL6v5NrESb48k+QMqdGbHgEtfU0LCpbA==}
    cpu: [arm64]
    os: [openharmony]

  '@rollup/rollup-win32-arm64-msvc@4.50.1':
    resolution: {integrity: sha512-hpZB/TImk2FlAFAIsoElM3tLzq57uxnGYwplg6WDyAxbYczSi8O2eQ+H2Lx74504rwKtZ3N2g4bCUkiamzS6TQ==}
    cpu: [arm64]
    os: [win32]

  '@rollup/rollup-win32-ia32-msvc@4.50.1':
    resolution: {integrity: sha512-SXjv8JlbzKM0fTJidX4eVsH+Wmnp0/WcD8gJxIZyR6Gay5Qcsmdbi9zVtnbkGPG8v2vMR1AD06lGWy5FLMcG7A==}
    cpu: [ia32]
    os: [win32]

  '@rollup/rollup-win32-x64-msvc@4.50.1':
    resolution: {integrity: sha512-StxAO/8ts62KZVRAm4JZYq9+NqNsV7RvimNK+YM7ry//zebEH6meuugqW/P5OFUCjyQgui+9fUxT6d5NShvMvA==}
    cpu: [x64]
    os: [win32]

  '@sinclair/typebox@0.27.8':
    resolution: {integrity: sha512-+Fj43pSMwJs4KRrH/938Uf+uAELIgVBmQzg/q1YG10djyfA3TnrU8N8XzqCh/okZdszqBQTZf96idMfE5lnwTA==}

  '@sindresorhus/merge-streams@2.3.0':
    resolution: {integrity: sha512-LtoMMhxAlorcGhmFYI+LhPgbPZCkgP6ra1YL604EeF6U98pLlQ3iWIGMdWSC+vWmPBWBNgmDBAhnAobLROJmwg==}
    engines: {node: '>=18'}

  '@standard-schema/spec@1.0.0':
    resolution: {integrity: sha512-m2bOd0f2RT9k8QJx1JN85cZYyH1RqFBdlwtkSlf4tBDYLCiiZnv1fIIwacK6cqwXavOydf0NPToMQgpKq+dVlA==}

  '@standard-schema/utils@0.3.0':
    resolution: {integrity: sha512-e7Mew686owMaPJVNNLs55PUvgz371nKgwsc4vxE49zsODpJEnxgxRo2y/OKrqueavXgZNMDVj3DdHFlaSAeU8g==}

  '@swc/counter@0.1.3':
    resolution: {integrity: sha512-e2BR4lsJkkRlKZ/qCHPw9ZaSxc0MVUd7gtbtaB7aMvHeJVYe8sOB8DBZkP2DtISHGSku9sCK6T6cnY0CtXrOCQ==}

  '@swc/helpers@0.5.17':
    resolution: {integrity: sha512-5IKx/Y13RsYd+sauPb2x+U/xZikHjolzfuDgTAl/Tdf3Q8rslRvC19NKDLgAJQ6wsqADk10ntlv08nPFw/gO/A==}

  '@swc/helpers@0.5.5':
    resolution: {integrity: sha512-KGYxvIOXcceOAbEk4bi/dVLEK9z8sZ0uBB3Il5b1rhfClSpcX0yfRO0KmTkqR2cnQDymwLB+25ZyMzICg/cm/A==}

  '@tailwindcss/forms@0.5.10':
    resolution: {integrity: sha512-utI1ONF6uf/pPNO68kmN1b8rEwNXv3czukalo8VtJH8ksIkZXr3Q3VYudZLkCsDd4Wku120uF02hYK25XGPorw==}
    peerDependencies:
      tailwindcss: '>=3.0.0 || >= 3.0.0-alpha.1 || >= 4.0.0-alpha.20 || >= 4.0.0-beta.1'

  '@tailwindcss/line-clamp@0.4.4':
    resolution: {integrity: sha512-5U6SY5z8N42VtrCrKlsTAA35gy2VSyYtHWCsg1H87NU1SXnEfekTVlrga9fzUDrrHcGi2Lb5KenUWb4lRQT5/g==}
    peerDependencies:
      tailwindcss: '>=2.0.0 || >=3.0.0 || >=3.0.0-alpha.1'

  '@tailwindcss/node@4.1.13':
    resolution: {integrity: sha512-eq3ouolC1oEFOAvOMOBAmfCIqZBJuvWvvYWh5h5iOYfe1HFC6+GZ6EIL0JdM3/niGRJmnrOc+8gl9/HGUaaptw==}

  '@tailwindcss/oxide-android-arm64@4.1.13':
    resolution: {integrity: sha512-BrpTrVYyejbgGo57yc8ieE+D6VT9GOgnNdmh5Sac6+t0m+v+sKQevpFVpwX3pBrM2qKrQwJ0c5eDbtjouY/+ew==}
    engines: {node: '>= 10'}
    cpu: [arm64]
    os: [android]

  '@tailwindcss/oxide-darwin-arm64@4.1.13':
    resolution: {integrity: sha512-YP+Jksc4U0KHcu76UhRDHq9bx4qtBftp9ShK/7UGfq0wpaP96YVnnjFnj3ZFrUAjc5iECzODl/Ts0AN7ZPOANQ==}
    engines: {node: '>= 10'}
    cpu: [arm64]
    os: [darwin]

  '@tailwindcss/oxide-darwin-x64@4.1.13':
    resolution: {integrity: sha512-aAJ3bbwrn/PQHDxCto9sxwQfT30PzyYJFG0u/BWZGeVXi5Hx6uuUOQEI2Fa43qvmUjTRQNZnGqe9t0Zntexeuw==}
    engines: {node: '>= 10'}
    cpu: [x64]
    os: [darwin]

  '@tailwindcss/oxide-freebsd-x64@4.1.13':
    resolution: {integrity: sha512-Wt8KvASHwSXhKE/dJLCCWcTSVmBj3xhVhp/aF3RpAhGeZ3sVo7+NTfgiN8Vey/Fi8prRClDs6/f0KXPDTZE6nQ==}
    engines: {node: '>= 10'}
    cpu: [x64]
    os: [freebsd]

  '@tailwindcss/oxide-linux-arm-gnueabihf@4.1.13':
    resolution: {integrity: sha512-mbVbcAsW3Gkm2MGwA93eLtWrwajz91aXZCNSkGTx/R5eb6KpKD5q8Ueckkh9YNboU8RH7jiv+ol/I7ZyQ9H7Bw==}
    engines: {node: '>= 10'}
    cpu: [arm]
    os: [linux]

  '@tailwindcss/oxide-linux-arm64-gnu@4.1.13':
    resolution: {integrity: sha512-wdtfkmpXiwej/yoAkrCP2DNzRXCALq9NVLgLELgLim1QpSfhQM5+ZxQQF8fkOiEpuNoKLp4nKZ6RC4kmeFH0HQ==}
    engines: {node: '>= 10'}
    cpu: [arm64]
    os: [linux]

  '@tailwindcss/oxide-linux-arm64-musl@4.1.13':
    resolution: {integrity: sha512-hZQrmtLdhyqzXHB7mkXfq0IYbxegaqTmfa1p9MBj72WPoDD3oNOh1Lnxf6xZLY9C3OV6qiCYkO1i/LrzEdW2mg==}
    engines: {node: '>= 10'}
    cpu: [arm64]
    os: [linux]

  '@tailwindcss/oxide-linux-x64-gnu@4.1.13':
    resolution: {integrity: sha512-uaZTYWxSXyMWDJZNY1Ul7XkJTCBRFZ5Fo6wtjrgBKzZLoJNrG+WderJwAjPzuNZOnmdrVg260DKwXCFtJ/hWRQ==}
    engines: {node: '>= 10'}
    cpu: [x64]
    os: [linux]

  '@tailwindcss/oxide-linux-x64-musl@4.1.13':
    resolution: {integrity: sha512-oXiPj5mi4Hdn50v5RdnuuIms0PVPI/EG4fxAfFiIKQh5TgQgX7oSuDWntHW7WNIi/yVLAiS+CRGW4RkoGSSgVQ==}
    engines: {node: '>= 10'}
    cpu: [x64]
    os: [linux]

  '@tailwindcss/oxide-wasm32-wasi@4.1.13':
    resolution: {integrity: sha512-+LC2nNtPovtrDwBc/nqnIKYh/W2+R69FA0hgoeOn64BdCX522u19ryLh3Vf3F8W49XBcMIxSe665kwy21FkhvA==}
    engines: {node: '>=14.0.0'}
    cpu: [wasm32]
    bundledDependencies:
      - '@napi-rs/wasm-runtime'
      - '@emnapi/core'
      - '@emnapi/runtime'
      - '@tybys/wasm-util'
      - '@emnapi/wasi-threads'
      - tslib

  '@tailwindcss/oxide-win32-arm64-msvc@4.1.13':
    resolution: {integrity: sha512-dziTNeQXtoQ2KBXmrjCxsuPk3F3CQ/yb7ZNZNA+UkNTeiTGgfeh+gH5Pi7mRncVgcPD2xgHvkFCh/MhZWSgyQg==}
    engines: {node: '>= 10'}
    cpu: [arm64]
    os: [win32]

  '@tailwindcss/oxide-win32-x64-msvc@4.1.13':
    resolution: {integrity: sha512-3+LKesjXydTkHk5zXX01b5KMzLV1xl2mcktBJkje7rhFUpUlYJy7IMOLqjIRQncLTa1WZZiFY/foAeB5nmaiTw==}
    engines: {node: '>= 10'}
    cpu: [x64]
    os: [win32]

  '@tailwindcss/oxide@4.1.13':
    resolution: {integrity: sha512-CPgsM1IpGRa880sMbYmG1s4xhAy3xEt1QULgTJGQmZUeNgXFR7s1YxYygmJyBGtou4SyEosGAGEeYqY7R53bIA==}
    engines: {node: '>= 10'}

  '@tailwindcss/postcss@4.1.13':
    resolution: {integrity: sha512-HLgx6YSFKJT7rJqh9oJs/TkBFhxuMOfUKSBEPYwV+t78POOBsdQ7crhZLzwcH3T0UyUuOzU/GK5pk5eKr3wCiQ==}

  '@tailwindcss/typography@0.5.16':
    resolution: {integrity: sha512-0wDLwCVF5V3x3b1SGXPCDcdsbDHMBe+lkFzBRaHeLvNi+nrrnZ1lA18u+OTWO8iSWU2GxUOCvlXtDuqftc1oiA==}
    peerDependencies:
      tailwindcss: '>=3.0.0 || insiders || >=4.0.0-alpha.20 || >=4.0.0-beta.1'

  '@tanstack/react-virtual@3.13.12':
    resolution: {integrity: sha512-Gd13QdxPSukP8ZrkbgS2RwoZseTTbQPLnQEn7HY/rqtM+8Zt95f7xKC7N0EsKs7aoz0WzZ+fditZux+F8EzYxA==}
    peerDependencies:
      react: ^16.8.0 || ^17.0.0 || ^18.0.0 || ^19.0.0
      react-dom: ^16.8.0 || ^17.0.0 || ^18.0.0 || ^19.0.0

  '@tanstack/virtual-core@3.13.12':
    resolution: {integrity: sha512-1YBOJfRHV4sXUmWsFSf5rQor4Ss82G8dQWLRbnk3GA4jeP8hQt1hxXh0tmflpC0dz3VgEv/1+qwPyLeWkQuPFA==}

  '@testing-library/dom@10.4.1':
    resolution: {integrity: sha512-o4PXJQidqJl82ckFaXUeoAW+XysPLauYI43Abki5hABd853iMhitooc6znOnczgbTYmEP6U6/y1ZyKAIsvMKGg==}
    engines: {node: '>=18'}

  '@testing-library/jest-dom@6.8.0':
    resolution: {integrity: sha512-WgXcWzVM6idy5JaftTVC8Vs83NKRmGJz4Hqs4oyOuO2J4r/y79vvKZsb+CaGyCSEbUPI6OsewfPd0G1A0/TUZQ==}
    engines: {node: '>=14', npm: '>=6', yarn: '>=1'}

  '@testing-library/react@16.3.0':
    resolution: {integrity: sha512-kFSyxiEDwv1WLl2fgsq6pPBbw5aWKrsY2/noi1Id0TK0UParSF62oFQFGHXIyaG4pp2tEub/Zlel+fjjZILDsw==}
    engines: {node: '>=18'}
    peerDependencies:
      '@testing-library/dom': ^10.0.0
      '@types/react': ^18.0.0 || ^19.0.0
      '@types/react-dom': ^18.0.0 || ^19.0.0
      react: ^18.0.0 || ^19.0.0
      react-dom: ^18.0.0 || ^19.0.0
    peerDependenciesMeta:
      '@types/react':
        optional: true
      '@types/react-dom':
        optional: true

  '@tootallnate/quickjs-emscripten@0.23.0':
    resolution: {integrity: sha512-C5Mc6rdnsaJDjO3UpGW/CQTHtCKaYlScZTly4JIu97Jxo/odCiH0ITnDXSJPTOrEKk/ycSZ0AOgTmkDtkOsvIA==}

  '@types/aria-query@5.0.4':
    resolution: {integrity: sha512-rfT93uj5s0PRL7EzccGMs3brplhcrghnDoV26NqKhCAS1hVo+WdNsPvE/yb6ilfr5hi2MEk6d5EWJTKdxg8jVw==}

  '@types/d3-array@3.2.1':
    resolution: {integrity: sha512-Y2Jn2idRrLzUfAKV2LyRImR+y4oa2AntrgID95SHJxuMUrkNXmanDSed71sRNZysveJVt1hLLemQZIady0FpEg==}

  '@types/d3-color@3.1.3':
    resolution: {integrity: sha512-iO90scth9WAbmgv7ogoq57O9YpKmFBbmoEoCHDB2xMBY0+/KVrqAaCDyCE16dUspeOvIxFFRI+0sEtqDqy2b4A==}

  '@types/d3-ease@3.0.2':
    resolution: {integrity: sha512-NcV1JjO5oDzoK26oMzbILE6HW7uVXOHLQvHshBUW4UMdZGfiY6v5BeQwh9a9tCzv+CeefZQHJt5SRgK154RtiA==}

  '@types/d3-interpolate@3.0.4':
    resolution: {integrity: sha512-mgLPETlrpVV1YRJIglr4Ez47g7Yxjl1lj7YKsiMCb27VJH9W8NVM6Bb9d8kkpG/uAQS5AmbA48q2IAolKKo1MA==}

  '@types/d3-path@3.1.1':
    resolution: {integrity: sha512-VMZBYyQvbGmWyWVea0EHs/BwLgxc+MKi1zLDCONksozI4YJMcTt8ZEuIR4Sb1MMTE8MMW49v0IwI5+b7RmfWlg==}

  '@types/d3-scale@4.0.9':
    resolution: {integrity: sha512-dLmtwB8zkAeO/juAMfnV+sItKjlsw2lKdZVVy6LRr0cBmegxSABiLEpGVmSJJ8O08i4+sGR6qQtb6WtuwJdvVw==}

  '@types/d3-shape@3.1.7':
    resolution: {integrity: sha512-VLvUQ33C+3J+8p+Daf+nYSOsjB4GXp19/S/aGo60m9h1v6XaxjiT82lKVWJCfzhtuZ3yD7i/TPeC/fuKLLOSmg==}

  '@types/d3-time@3.0.4':
    resolution: {integrity: sha512-yuzZug1nkAAaBlBBikKZTgzCeA+k1uy4ZFwWANOfKw5z5LRhV0gNA7gNkKm7HoK+HRN0wX3EkxGk0fpbWhmB7g==}

  '@types/d3-timer@3.0.2':
    resolution: {integrity: sha512-Ps3T8E8dZDam6fUyNiMkekK3XUsaUEik+idO9/YjPtfj2qruF8tFBXS7XhtE4iIXBLxhmLjP3SXpLhVf21I9Lw==}

  '@types/debug@4.1.12':
    resolution: {integrity: sha512-vIChWdVG3LG1SMxEvI/AK+FWJthlrqlTu7fbrlywTkkaONwk/UAGaULXRlf8vkzFBLVm0zkMdCquhL5aOjhXPQ==}

  '@types/estree@1.0.8':
    resolution: {integrity: sha512-dWHzHa2WqEXI/O1E9OjrocMTKJl2mSrEolh1Iomrv6U+JuNwaHXsXx9bLu5gG7BUWFIN0skIQJQ/L1rIex4X6w==}

  '@types/http-proxy@1.17.16':
    resolution: {integrity: sha512-sdWoUajOB1cd0A8cRRQ1cfyWNbmFKLAqBB89Y8x5iYyG/mkJHc0YUH8pdWBy2omi9qtCpiIgGjuwO0dQST2l5w==}

  '@types/katex@0.16.7':
    resolution: {integrity: sha512-HMwFiRujE5PjrgwHQ25+bsLJgowjGjm5Z8FVSf0N6PwgJrwxH0QxzHYDcKsTfV3wva0vzrpqMTJS2jXPr5BMEQ==}

  '@types/ms@2.1.0':
    resolution: {integrity: sha512-GsCCIZDE/p3i96vtEqx+7dBUGXrc7zeSK3wwPHIaRThS+9OhWIXRqzs4d6k1SVU8g91DrNRWxWUGhp5KXQb2VA==}

  '@types/node@24.3.0':
    resolution: {integrity: sha512-aPTXCrfwnDLj4VvXrm+UUCQjNEvJgNA8s5F1cvwQU+3KNltTOkBm1j30uNLyqqPNe7gE3KFzImYoZEfLhp4Yow==}

  '@types/prop-types@15.7.15':
    resolution: {integrity: sha512-F6bEyamV9jKGAFBEmlQnesRPGOQqS2+Uwi0Em15xenOxHaf2hv6L8YCVn3rPdPJOiJfPiCnLIRyvwVaqMY3MIw==}

  '@types/react-dom@18.3.7':
    resolution: {integrity: sha512-MEe3UeoENYVFXzoXEWsvcpg6ZvlrFNlOQ7EOsvhI3CfAXwzPfO8Qwuxd40nepsYKqyyVQnTdEfv68q91yLcKrQ==}
    peerDependencies:
      '@types/react': ^18.0.0

  '@types/react@18.3.24':
    resolution: {integrity: sha512-0dLEBsA1kI3OezMBF8nSsb7Nk19ZnsyE1LLhB8r27KbgU5H4pvuqZLdtE+aUkJVoXgTVuA+iLIwmZ0TuK4tx6A==}

  '@types/unist@2.0.11':
    resolution: {integrity: sha512-CmBKiL6NNo/OqgmMn95Fk9Whlp2mtvIv+KNpQKN2F4SjvrEesubTRWGYSg+BnWZOnlCaSTU1sMpsBOzgbYhnsA==}

  '@types/use-sync-external-store@0.0.6':
    resolution: {integrity: sha512-zFDAD+tlpf2r4asuHEj0XH6pY6i0g5NeAHPn+15wk3BV6JA69eERFXC1gyGThDkVa1zCyKr5jox1+2LbV/AMLg==}

  '@vitest/coverage-v8@1.6.1':
    resolution: {integrity: sha512-6YeRZwuO4oTGKxD3bijok756oktHSIm3eczVVzNe3scqzuhLwltIF3S9ZL/vwOVIpURmU6SnZhziXXAfw8/Qlw==}
    peerDependencies:
      vitest: 1.6.1

  '@vitest/expect@1.6.1':
    resolution: {integrity: sha512-jXL+9+ZNIJKruofqXuuTClf44eSpcHlgj3CiuNihUF3Ioujtmc0zIa3UJOW5RjDK1YLBJZnWBlPuqhYycLioog==}

  '@vitest/runner@1.6.1':
    resolution: {integrity: sha512-3nSnYXkVkf3mXFfE7vVyPmi3Sazhb/2cfZGGs0JRzFsPFvAMBEcrweV1V1GsrstdXeKCTXlJbvnQwGWgEIHmOA==}

  '@vitest/snapshot@1.6.1':
    resolution: {integrity: sha512-WvidQuWAzU2p95u8GAKlRMqMyN1yOJkGHnx3M1PL9Raf7AQ1kwLKg04ADlCa3+OXUZE7BceOhVZiuWAbzCKcUQ==}

  '@vitest/spy@1.6.1':
    resolution: {integrity: sha512-MGcMmpGkZebsMZhbQKkAf9CX5zGvjkBTqf8Zx3ApYWXr3wG+QvEu2eXWfnIIWYSJExIp4V9FCKDEeygzkYrXMw==}

  '@vitest/utils@1.6.1':
    resolution: {integrity: sha512-jOrrUvXM4Av9ZWiG1EajNto0u96kWAhJ1LmPmJhXXQx/32MecEKd10pOLYgS2BQx1TgkGhloPU1ArDW2vvaY6g==}

  accepts@1.3.8:
    resolution: {integrity: sha512-PYAthTa2m2VKxuvSD3DPC/Gy+U+sOA1LAuT8mkmRuvw+NACSaeXEQ+NHcVF7rONl6qcaxV3Uuemwawk+7+SJLw==}
    engines: {node: '>= 0.6'}

  acorn-walk@8.3.4:
    resolution: {integrity: sha512-ueEepnujpqee2o5aIYnvHU6C0A42MNdsIDeqy5BydrkuC5R1ZuUFnm27EeFJGoEHJQgn3uleRvmTXaJgfXbt4g==}
    engines: {node: '>=0.4.0'}

  acorn@8.15.0:
    resolution: {integrity: sha512-NZyJarBfL7nWwIq+FDL6Zp/yHEhePMNnnJ0y3qfieCrmNvYct8uvtiV41UvlSe6apAfk0fY1FbWx+NwfmpvtTg==}
    engines: {node: '>=0.4.0'}
    hasBin: true

  agent-base@7.1.4:
    resolution: {integrity: sha512-MnA+YT8fwfJPgBx3m60MNqakm30XOkyIoH1y6huTQvC0PwZG7ki8NacLBcrPbNoo8vEZy7Jpuk7+jMO+CUovTQ==}
    engines: {node: '>= 14'}

  ansi-regex@5.0.1:
    resolution: {integrity: sha512-quJQXlTSUGL2LH9SUXo8VwsY4soanhgo6LNSm84E1LBcE8s3O0wpdiRzyR9z/ZZJMlMWv37qOOb9pdJlMUEKFQ==}
    engines: {node: '>=8'}

  ansi-regex@6.2.2:
    resolution: {integrity: sha512-Bq3SmSpyFHaWjPk8If9yc6svM8c56dB5BAtW4Qbw5jHTwwXXcTLoRMkpDJp6VL0XzlWaCHTXrkFURMYmD0sLqg==}
    engines: {node: '>=12'}

  ansi-styles@4.3.0:
    resolution: {integrity: sha512-zbB9rCJAT1rbjiVDb2hqKFHNYLxgtk8NURxZ3IZwD3F6NtxbXZQCnnSi1Lkx+IDohdPlFp222wVALIheZJQSEg==}
    engines: {node: '>=8'}

  ansi-styles@5.2.0:
    resolution: {integrity: sha512-Cxwpt2SfTzTtXcfOlzGEee8O+c+MmUgGrNiBcXnuWxuFJHe6a5Hz7qwhwe5OgaSYI0IJvkLqWX1ASG+cJOkEiA==}
    engines: {node: '>=10'}

  ansi-styles@6.2.3:
    resolution: {integrity: sha512-4Dj6M28JB+oAH8kFkTLUo+a2jwOFkuqb3yucU0CANcRRUbxS0cP0nZYCGjcc3BNXwRIsUVmDGgzawme7zvJHvg==}
    engines: {node: '>=12'}

  argparse@1.0.10:
    resolution: {integrity: sha512-o5Roy6tNG4SL/FOkCAN6RzjiakZS25RLYFrcMttJqbdd8BWrnA+fGz57iN5Pb06pvBGvl5gQ0B48dJlslXvoTg==}

  argparse@2.0.1:
    resolution: {integrity: sha512-8+9WqebbFzpX9OR+Wa6O29asIogeRMzcGtAINdpMHHyAg10f05aSFVBbcEqGf/PXw1EjAZ+q2/bEBg3DvurK3Q==}

  aria-query@5.3.0:
    resolution: {integrity: sha512-b0P0sZPKtyu8HkeRAfCq0IfURZK+SuwMjY1UXGBU27wpAiTwQAIlq56IbIO+ytk/JjS1fMR14ee5WBBfKi5J6A==}

  aria-query@5.3.2:
    resolution: {integrity: sha512-COROpnaoap1E2F000S62r6A60uHZnmlvomhfyT2DlTcrY1OrBKn2UhH7qn5wTC9zMvD0AY7csdPSNwKP+7WiQw==}
    engines: {node: '>= 0.4'}

  array-flatten@1.1.1:
    resolution: {integrity: sha512-PCVAQswWemu6UdxsDFFX/+gVeYqKAod3D3UVm91jHwynguOwAvYPhx8nNlM++NqRcK6CxxpUafjmhIdKiHibqg==}

  asap@2.0.6:
    resolution: {integrity: sha512-BSHWgDSAiKs50o2Re8ppvp3seVHXSRM44cdSsT9FfNEUUZLOGWVCsiWaRPWM1Znn+mqZ1OfVZ3z3DWEzSp7hRA==}

  assertion-error@1.1.0:
    resolution: {integrity: sha512-jgsaNduz+ndvGyFt3uSuWqvy4lCnIJiovtouQN5JZHOKCS2QuhEdbcQHFhVksz2N2U9hXJo8odG7ETyWlEeuDw==}

  ast-types@0.13.4:
    resolution: {integrity: sha512-x1FCFnFifvYDDzTaLII71vG5uvDwgtmDTEVWAxrgeiR8VjMONcCXJx7E+USjDtHlwFmt9MysbqgF9b9Vjr6w+w==}
    engines: {node: '>=4'}

  async@3.2.6:
    resolution: {integrity: sha512-htCUDlxyyCLMgaM3xXg0C0LW2xqfuQ6p05pCEIsXuyQ+a1koYKTuBMzRNwmybfLgvJDMd0r1LTn4+E0Ti6C2AA==}

  asynckit@0.4.0:
    resolution: {integrity: sha512-Oei9OH4tRh0YqU3GxhX79dM/mwVgvbZJaSNaRk+bshkj0S5cfHcgYakreBjrHwatXKbz+IoIdYLxrKim2MjW0Q==}

  autoprefixer@10.4.21:
    resolution: {integrity: sha512-O+A6LWV5LDHSJD3LjHYoNi4VLsj/Whi7k6zG12xTYaU4cQ8oxQGckXNX8cRHK5yOZ/ppVHe0ZBXGzSV9jXdVbQ==}
    engines: {node: ^10 || ^12 || >=14}
    hasBin: true
    peerDependencies:
      postcss: ^8.1.0

  balanced-match@1.0.2:
    resolution: {integrity: sha512-3oSeUO0TMV67hN1AmbXsK4yaqU7tjiHlbxRDZOpH0KW9+CeX4bRAaX0Anxt0tx2MrpRpWwQaPwIlISEJhYU5Pw==}

  basic-auth@2.0.1:
    resolution: {integrity: sha512-NF+epuEdnUYVlGuhaxbbq+dvJttwLnGY+YixlXlME5KpQ5W3CnXA5cVTneY3SPbPDRkcjMbifrwmFYcClgOZeg==}
    engines: {node: '>= 0.8'}

  basic-ftp@5.0.5:
    resolution: {integrity: sha512-4Bcg1P8xhUuqcii/S0Z9wiHIrQVPMermM1any+MX5GeGD7faD3/msQUDGLol9wOcz4/jbg/WJnGqoJF6LiBdtg==}
    engines: {node: '>=10.0.0'}

  bintrees@1.0.2:
    resolution: {integrity: sha512-VOMgTMwjAaUG580SXn3LacVgjurrbMme7ZZNYGSSV7mmtY6QQRh0Eg3pwIcntQ77DErK1L0NxkbetjcoXzVwKw==}

  body-parser@1.20.3:
    resolution: {integrity: sha512-7rAxByjUMqQ3/bHJy7D6OGXvx/MMc4IqBn/X0fcM1QUcAItpZrBEYhWGem+tzXH90c+G01ypMcYJBO9Y30203g==}
    engines: {node: '>= 0.8', npm: 1.2.8000 || >= 1.4.16}

  boolbase@1.0.0:
    resolution: {integrity: sha512-JZOSA7Mo9sNGB8+UjSgzdLtokWAky1zbztM3WRLCbZ70/3cTANmQmOdR7y2g+J0e2WXywy1yS468tY+IruqEww==}

  brace-expansion@1.1.12:
    resolution: {integrity: sha512-9T9UjW3r0UW5c1Q7GTwllptXwhvYmEzFhzMfZ9H7FQWt+uZePjZPjBP/W1ZEyZ1twGWom5/56TF4lPcqjnDHcg==}

  braces@3.0.3:
    resolution: {integrity: sha512-yQbXgO/OSZVD2IsiLlro+7Hf6Q18EJrKSEsdoMzKePKXct3gvD8oLcOQdIzGupr5Fj+EDe8gO/lxc1BzfMpxvA==}
    engines: {node: '>=8'}

  browserslist@4.25.4:
    resolution: {integrity: sha512-4jYpcjabC606xJ3kw2QwGEZKX0Aw7sgQdZCvIK9dhVSPh76BKo+C+btT1RRofH7B+8iNpEbgGNVWiLki5q93yg==}
    engines: {node: ^6 || ^7 || ^8 || ^9 || ^10 || ^11 || ^12 || >=13.7}
    hasBin: true

  busboy@1.6.0:
    resolution: {integrity: sha512-8SFQbg/0hQ9xy3UNTB0YEnsNBbWfhf7RtnzpL7TkBiTBRfrQ9Fxcnz7VJsleJpyp6rVLvXiuORqjlHi5q+PYuA==}
    engines: {node: '>=10.16.0'}

  bytes@3.1.2:
    resolution: {integrity: sha512-/Nf7TyzTx6S3yRJObOAV7956r8cr2+Oj8AC5dt8wSP3BQAoeX58NoHyCU8P8zGkNXStjTSi6fzO6F0pBdcYbEg==}
    engines: {node: '>= 0.8'}

  cac@6.7.14:
    resolution: {integrity: sha512-b6Ilus+c3RrdDk+JhLKUAQfzzgLEPy6wcXqS7f/xe1EETvsDP6GORG7SFuOs6cID5YkqchW/LXZbX5bc8j7ZcQ==}
    engines: {node: '>=8'}

  call-bind-apply-helpers@1.0.2:
    resolution: {integrity: sha512-Sp1ablJ0ivDkSzjcaJdxEunN5/XvksFJ2sMBFfq6x0ryhQV/2b/KwFe21cMpmHtPOSij8K99/wSfoEuTObmuMQ==}
    engines: {node: '>= 0.4'}

  call-bound@1.0.4:
    resolution: {integrity: sha512-+ys997U96po4Kx/ABpBCqhA9EuxJaQWDQg7295H4hBphv3IZg0boBKuwYpt4YXp6MZ5AmZQnU/tyMTlRpaSejg==}
    engines: {node: '>= 0.4'}

  caniuse-lite@1.0.30001741:
    resolution: {integrity: sha512-QGUGitqsc8ARjLdgAfxETDhRbJ0REsP6O3I96TAth/mVjh2cYzN2u+3AzPP3aVSm2FehEItaJw1xd+IGBXWeSw==}

  chai@4.5.0:
    resolution: {integrity: sha512-RITGBfijLkBddZvnn8jdqoTypxvqbOLYQkGGxXzeFjVHvudaPw0HNFD9x928/eUwYWd2dPCugVqspGALTZZQKw==}
    engines: {node: '>=4'}

  chalk@5.6.2:
    resolution: {integrity: sha512-7NzBL0rN6fMUW+f7A6Io4h40qQlG+xGmtMxfbnH/K7TAtt8JQWVQK+6g0UXKMeVJoyV5EkkNsErQ8pVD3bLHbA==}
    engines: {node: ^12.17.0 || ^14.13 || >=16.0.0}

  character-entities-legacy@3.0.0:
    resolution: {integrity: sha512-RpPp0asT/6ufRm//AJVwpViZbGM/MkjQFxJccQRHmISF/22NBtsHqAWmL+/pmkPWoIUJdWyeVleTl1wydHATVQ==}

  character-entities@2.0.2:
    resolution: {integrity: sha512-shx7oQ0Awen/BRIdkjkvz54PnEEI/EjwXDSIZp86/KKdbafHh1Df/RYGBhn4hbe2+uKC9FnT5UCEdyPz3ai9hQ==}

  character-reference-invalid@2.0.1:
    resolution: {integrity: sha512-iBZ4F4wRbyORVsu0jPV7gXkOsGYjGHPmAyv+HiHG8gi5PtC9KI2j1+v8/tlibRvjoWX027ypmG/n0HtO5t7unw==}

  check-error@1.0.3:
    resolution: {integrity: sha512-iKEoDYaRmd1mxM90a2OEfWhjsjPpYPuQ+lMYsoxB126+t8fw7ySEO48nmDg5COTjxDI65/Y2OWpeEHk3ZOe8zg==}

  cheerio-select@2.1.0:
    resolution: {integrity: sha512-9v9kG0LvzrlcungtnJtpGNxY+fzECQKhK4EGJX2vByejiMX84MFNQw4UxPJl3bFbTMw+Dfs37XaIkCwTZfLh4g==}

  cheerio@1.1.2:
    resolution: {integrity: sha512-IkxPpb5rS/d1IiLbHMgfPuS0FgiWTtFIm/Nj+2woXDLTZ7fOT2eqzgYbdMlLweqlHbsZjxEChoVK+7iph7jyQg==}
    engines: {node: '>=20.18.1'}

  chownr@3.0.0:
    resolution: {integrity: sha512-+IxzY9BZOQd/XuYPRmrvEVjF/nqj5kgT4kEq7VofrDoM1MxoRjEWkrCC3EtLi59TVawxTAn+orJwFQcrqEN1+g==}
    engines: {node: '>=18'}

  client-only@0.0.1:
    resolution: {integrity: sha512-IV3Ou0jSMzZrd3pZ48nLkT9DA7Ag1pnPzaiQhpW7c3RbcqqzvzzVu+L8gfqMp/8IM2MQtSiqaCxrrcfu8I8rMA==}

  clsx@2.1.1:
    resolution: {integrity: sha512-eYm0QWBtUrBWZWG0d386OGAw16Z995PiOVo2B7bjWSbHedGl5e0ZWaq65kOGgUSNesEIDkB9ISbTg/JK9dhCZA==}
    engines: {node: '>=6'}

  color-convert@2.0.1:
    resolution: {integrity: sha512-RRECPsj7iu/xb5oKYcsFHSppFNnsj/52OVTRKb4zP5onXwVF3zVmmToNcOfGC+CRDpfK/U584fMg38ZHCaElKQ==}
    engines: {node: '>=7.0.0'}

  color-name@1.1.4:
    resolution: {integrity: sha512-dOy+3AuW3a2wNbZHIuMZpTcgjGuLU/uBL/ubcZF9OXbDo8ff4O8yVp5Bf0efS8uEoYo5q4Fx7dY9OgQGXgAsQA==}

  combined-stream@1.0.8:
    resolution: {integrity: sha512-FQN4MRfuJeHf7cBbBMJFXhKSDq+2kAArBlmRBvcvFE5BB1HZKXtSFASDhdlz9zOYwxh8lDdnvmMOe/+5cdoEdg==}
    engines: {node: '>= 0.8'}

  commander@13.1.0:
    resolution: {integrity: sha512-/rFeCpNJQbhSZjGVwO9RFV3xPqbnERS8MmIQzCtD/zl6gpJuV/bMLuN92oG3F7d8oDEHHRrujSXNUr8fpjntKw==}
    engines: {node: '>=18'}

  commander@8.3.0:
    resolution: {integrity: sha512-OkTL9umf+He2DZkUq8f8J9of7yL6RJKI24dVITBmNfZBmri9zYZQrKkuXiKhyfPSu8tUhnVBB1iKXevvnlR4Ww==}
    engines: {node: '>= 12'}

  concat-map@0.0.1:
    resolution: {integrity: sha512-/Srv4dswyQNBfohGpz9o6Yb3Gz3SrUDqBH5rTuhGR7ahtlbYKnVxw2bCFMRljaA7EXHaXZ8wsHdodFvbkhKmqg==}

  confbox@0.1.8:
    resolution: {integrity: sha512-RMtmw0iFkeR4YV+fUOSucriAQNb9g8zFR52MWCtl+cCZOFRNL6zeB395vPzFhEjjn4fMxXudmELnl/KF/WrK6w==}

  content-disposition@0.5.4:
    resolution: {integrity: sha512-FveZTNuGw04cxlAiWbzi6zTAL/lhehaWbTtgluJh4/E95DqMwTmha3KZN1aAWA8cFIhHzMZUvLevkw5Rqk+tSQ==}
    engines: {node: '>= 0.6'}

  content-type@1.0.5:
    resolution: {integrity: sha512-nTjqfcBFEipKdXCv4YDQWCfmcLZKm81ldF0pAopTvyrFGVbcR6P/VAAd5G7N+0tTr8QqiU0tFadD6FK4NtJwOA==}
    engines: {node: '>= 0.6'}

  cookie-signature@1.0.6:
    resolution: {integrity: sha512-QADzlaHc8icV8I7vbaJXJwod9HWYp8uCqf1xa4OfNu1T7JVxQIrUgOWtHdNDtPiywmFbiS12VjotIXLrKM3orQ==}

  cookie@0.7.1:
    resolution: {integrity: sha512-6DnInpx7SJ2AK3+CTUE/ZM0vWTUboZCegxhC2xiIydHR9jNuTAASBrfEpHhiGOZw/nX51bHt6YQl8jsGo4y/0w==}
    engines: {node: '>= 0.6'}

  cookie@0.7.2:
    resolution: {integrity: sha512-yki5XnKuf750l50uGTllt6kKILY4nQ1eNIQatoXEByZ5dWgnKqbnqmTrBE5B4N7lrMJKQ2ytWMiTO2o0v6Ew/w==}
    engines: {node: '>= 0.6'}

  cors@2.8.5:
    resolution: {integrity: sha512-KIHbLJqu73RGr/hnbrO9uBeixNGuvSQjul/jdFvS/KFSIH1hWVd1ng7zOHx+YrEfInLG7q4n6GHQ9cDtxv/P6g==}
    engines: {node: '>= 0.10'}

  cross-spawn@7.0.6:
    resolution: {integrity: sha512-uV2QOWP2nWzsy2aMp8aRibhi9dlzF5Hgh5SHaB9OiTGEyDTiJJyx0uy51QXdyWbtAHNua4XJzUKca3OzKUd3vA==}
    engines: {node: '>= 8'}

  css-select@5.2.2:
    resolution: {integrity: sha512-TizTzUddG/xYLA3NXodFM0fSbNizXjOKhqiQQwvhlspadZokn1KDy0NZFS0wuEubIYAV5/c1/lAr0TaaFXEXzw==}

  css-what@6.2.2:
    resolution: {integrity: sha512-u/O3vwbptzhMs3L1fQE82ZSLHQQfto5gyZzwteVIEyeaY5Fc7R4dapF/BvRoSYFeqfBk4m0V1Vafq5Pjv25wvA==}
    engines: {node: '>= 6'}

  css.escape@1.5.1:
    resolution: {integrity: sha512-YUifsXXuknHlUsmlgyY0PKzgPOr7/FjCePfHNt0jxm83wHZi44VDMQ7/fGNkjY3/jV1MC+1CmZbaHzugyeRtpg==}

  cssesc@3.0.0:
    resolution: {integrity: sha512-/Tb/JcjK111nNScGob5MNtsntNM1aCNUDipB/TkwZFhyDrrE47SOx/18wF2bbjgc3ZzCSKW1T5nt5EbFoAz/Vg==}
    engines: {node: '>=4'}
    hasBin: true

  cssstyle@4.6.0:
    resolution: {integrity: sha512-2z+rWdzbbSZv6/rhtvzvqeZQHrBaqgogqt85sqFNbabZOuFbCVFb8kPeEtZjiKkbrm395irpNKiYeFeLiQnFPg==}
    engines: {node: '>=18'}

  csstype@3.1.3:
    resolution: {integrity: sha512-M1uQkMl8rQK/szD0LNhtqxIPLpimGm8sOBwU7lLnCpSbTyY3yeU1Vc7l4KT5zT4s/yOxHH5O7tIuuLOCnLADRw==}

  cytoscape@3.33.1:
    resolution: {integrity: sha512-iJc4TwyANnOGR1OmWhsS9ayRS3s+XQ185FmuHObThD+5AeJCakAAbWv8KimMTt08xCCLNgneQwFp+JRJOr9qGQ==}
    engines: {node: '>=0.10'}

  d3-array@3.2.4:
    resolution: {integrity: sha512-tdQAmyA18i4J7wprpYq8ClcxZy3SC31QMeByyCFyRt7BVHdREQZ5lpzoe5mFEYZUWe+oq8HBvk9JjpibyEV4Jg==}
    engines: {node: '>=12'}

  d3-color@3.1.0:
    resolution: {integrity: sha512-zg/chbXyeBtMQ1LbD/WSoW2DpC3I0mpmPdW+ynRTj/x2DAWYrIY7qeZIHidozwV24m4iavr15lNwIwLxRmOxhA==}
    engines: {node: '>=12'}

  d3-ease@3.0.1:
    resolution: {integrity: sha512-wR/XK3D3XcLIZwpbvQwQ5fK+8Ykds1ip7A2Txe0yxncXSdq1L9skcG7blcedkOX+ZcgxGAmLX1FrRGbADwzi0w==}
    engines: {node: '>=12'}

  d3-format@3.1.0:
    resolution: {integrity: sha512-YyUI6AEuY/Wpt8KWLgZHsIU86atmikuoOmCfommt0LYHiQSPjvX2AcFc38PX0CBpr2RCyZhjex+NS/LPOv6YqA==}
    engines: {node: '>=12'}

  d3-interpolate@3.0.1:
    resolution: {integrity: sha512-3bYs1rOD33uo8aqJfKP3JWPAibgw8Zm2+L9vBKEHJ2Rg+viTR7o5Mmv5mZcieN+FRYaAOWX5SJATX6k1PWz72g==}
    engines: {node: '>=12'}

  d3-path@3.1.0:
    resolution: {integrity: sha512-p3KP5HCf/bvjBSSKuXid6Zqijx7wIfNW+J/maPs+iwR35at5JCbLUT0LzF1cnjbCHWhqzQTIN2Jpe8pRebIEFQ==}
    engines: {node: '>=12'}

  d3-scale@4.0.2:
    resolution: {integrity: sha512-GZW464g1SH7ag3Y7hXjf8RoUuAFIqklOAq3MRl4OaWabTFJY9PN/E1YklhXLh+OQ3fM9yS2nOkCoS+WLZ6kvxQ==}
    engines: {node: '>=12'}

  d3-shape@3.2.0:
    resolution: {integrity: sha512-SaLBuwGm3MOViRq2ABk3eLoxwZELpH6zhl3FbAoJ7Vm1gofKx6El1Ib5z23NUEhF9AsGl7y+dzLe5Cw2AArGTA==}
    engines: {node: '>=12'}

  d3-time-format@4.1.0:
    resolution: {integrity: sha512-dJxPBlzC7NugB2PDLwo9Q8JiTR3M3e4/XANkreKSUxF8vvXKqm1Yfq4Q5dl8budlunRVlUUaDUgFt7eA8D6NLg==}
    engines: {node: '>=12'}

  d3-time@3.1.0:
    resolution: {integrity: sha512-VqKjzBLejbSMT4IgbmVgDjpkYrNWUYJnbCGo874u7MMKIWsILRX+OpX/gTk8MqjpT1A/c6HY2dCA77ZN0lkQ2Q==}
    engines: {node: '>=12'}

  d3-timer@3.0.1:
    resolution: {integrity: sha512-ndfJ/JxxMd3nw31uyKoY2naivF+r29V+Lc0svZxe1JvvIRmi8hUsrMvdOwgS1o6uBHmiz91geQ0ylPP0aj1VUA==}
    engines: {node: '>=12'}

  data-uri-to-buffer@6.0.2:
    resolution: {integrity: sha512-7hvf7/GW8e86rW0ptuwS3OcBGDjIi6SZva7hCyWC0yYry2cOPmLIjXAUHI6DK2HsnwJd9ifmt57i8eV2n4YNpw==}
    engines: {node: '>= 14'}

  data-urls@5.0.0:
    resolution: {integrity: sha512-ZYP5VBHshaDAiVZxjbRVcFJpc+4xGgT0bK3vzy1HLN8jTO975HEbuYzZJcHoQEY5K1a0z8YayJkyVETa08eNTg==}
    engines: {node: '>=18'}

  debug@2.6.9:
    resolution: {integrity: sha512-bC7ElrdJaJnPbAP+1EotYvqZsb3ecl5wi6Bfi6BJTUcNowp6cvspg0jXznRTKDjm/E7AdgFBVeAPVMNcKGsHMA==}
    peerDependencies:
      supports-color: '*'
    peerDependenciesMeta:
      supports-color:
        optional: true

  debug@3.2.7:
    resolution: {integrity: sha512-CFjzYYAi4ThfiQvizrFQevTTXHtnCqWfe7x1AhgEscTz6ZbLbfoLRLPugTQyBth6f8ZERVUSyWHFD/7Wu4t1XQ==}
    peerDependencies:
      supports-color: '*'
    peerDependenciesMeta:
      supports-color:
        optional: true

  debug@4.4.1:
    resolution: {integrity: sha512-KcKCqiftBJcZr++7ykoDIEwSa3XWowTfNPo92BYxjXiyYEVrUQh2aLyhxBCwww+heortUFxEJYcRzosstTEBYQ==}
    engines: {node: '>=6.0'}
    peerDependencies:
      supports-color: '*'
    peerDependenciesMeta:
      supports-color:
        optional: true

  decimal.js-light@2.5.1:
    resolution: {integrity: sha512-qIMFpTMZmny+MMIitAB6D7iVPEorVw6YQRWkvarTkT4tBeSLLiHzcwj6q0MmYSFCiVpiqPJTJEYIrpcPzVEIvg==}

  decimal.js@10.6.0:
    resolution: {integrity: sha512-YpgQiITW3JXGntzdUmyUR1V812Hn8T1YVXhCu+wO3OpS4eU9l4YdD3qjyiKdV6mvV29zapkMeD390UVEf2lkUg==}

  decode-named-character-reference@1.2.0:
    resolution: {integrity: sha512-c6fcElNV6ShtZXmsgNgFFV5tVX2PaV4g+MOAkb8eXHvn6sryJBrZa9r0zV6+dtTyoCKxtDy5tyQ5ZwQuidtd+Q==}

  deep-eql@4.1.4:
    resolution: {integrity: sha512-SUwdGfqdKOwxCPeVYjwSyRpJ7Z+fhpwIAtmCUdZIWZ/YP5R9WAsyuSgpLVDi9bjWoN2LXHNss/dk3urXtdQxGg==}
    engines: {node: '>=6'}

  deep-extend@0.6.0:
    resolution: {integrity: sha512-LOHxIOaPYdHlJRtCQfDIVZtfw/ufM8+rVj649RIHzcm/vGwQRXFt6OPqIFWsm2XEMrNIEtWR64sY1LEKD2vAOA==}
    engines: {node: '>=4.0.0'}

  degenerator@5.0.1:
    resolution: {integrity: sha512-TllpMR/t0M5sqCXfj85i4XaAzxmS5tVA16dqvdkMwGmzI+dXLXnw3J+3Vdv7VKw+ThlTMboK6i9rnZ6Nntj5CQ==}
    engines: {node: '>= 14'}

  delayed-stream@1.0.0:
    resolution: {integrity: sha512-ZySD7Nf91aLB0RxL4KGrKHBXl7Eds1DAmEdcoVawXnLD7SDhpNgtuII2aAkg7a7QS41jxPSZ17p4VdGnMHk3MQ==}
    engines: {node: '>=0.4.0'}

  depd@2.0.0:
    resolution: {integrity: sha512-g7nH6P6dyDioJogAAGprGpCtVImJhpPk/roCzdb3fIh61/s/nPsfR6onyMwkCAR/OlC3yBC0lESvUoQEAssIrw==}
    engines: {node: '>= 0.8'}

  dequal@2.0.3:
    resolution: {integrity: sha512-0je+qPKHEMohvfRTCEo3CrPG6cAzAYgmzKyxRiYSSDkS6eGJdyVJm7WaYA5ECaAD9wLB2T4EEeymA5aFVcYXCA==}
    engines: {node: '>=6'}

  destroy@1.2.0:
    resolution: {integrity: sha512-2sJGJTaXIIaR1w4iJSNoN0hnMY7Gpc/n8D4qSCJw8QqFWXf7cuAgnEHxBpweaVcPevC2l3KpjYCx3NypQQgaJg==}
    engines: {node: '>= 0.8', npm: 1.2.8000 || >= 1.4.16}

  detect-libc@2.0.4:
    resolution: {integrity: sha512-3UDv+G9CsCKO1WKMGw9fwq/SWJYbI0c5Y7LU1AXYoDdbhE2AHQ6N6Nb34sG8Fj7T5APy8qXDCKuuIHd1BR0tVA==}
    engines: {node: '>=8'}

  devlop@1.1.0:
    resolution: {integrity: sha512-RWmIqhcFf1lRYBvNmr7qTNuyCt/7/ns2jbpp1+PalgE/rDQcBT0fioSMUpJ93irlUhC5hrg4cYqe6U+0ImW0rA==}

  dezalgo@1.0.4:
    resolution: {integrity: sha512-rXSP0bf+5n0Qonsb+SVVfNfIsimO4HEtmnIpPHY8Q1UCzKlQrDMfdobr8nJOOsRgWCyMRqeSBQzmWUMq7zvVig==}

  diff-sequences@29.6.3:
    resolution: {integrity: sha512-EjePK1srD3P08o2j4f0ExnylqRs5B9tJjcp9t1krH2qRi8CCdsYfwe9JgSLurFBWwq4uOlipzfk5fHNvwFKr8Q==}
    engines: {node: ^14.15.0 || ^16.10.0 || >=18.0.0}

  dom-accessibility-api@0.5.16:
    resolution: {integrity: sha512-X7BJ2yElsnOJ30pZF4uIIDfBEVgF4XEBxL9Bxhy6dnrm5hkzqmsWHGTiHqRiITNhMyFLyAiWndIJP7Z1NTteDg==}

  dom-accessibility-api@0.6.3:
    resolution: {integrity: sha512-7ZgogeTnjuHbo+ct10G9Ffp0mif17idi0IyWNVA/wcwcm7NPOD/WEHVP3n7n3MhXqxoIYm8d6MuZohYWIZ4T3w==}

  dom-serializer@2.0.0:
    resolution: {integrity: sha512-wIkAryiqt/nV5EQKqQpo3SToSOV9J0DnbJqwK7Wv/Trc92zIAYZ4FlMu+JPFW1DfGFt81ZTCGgDEabffXeLyJg==}

  domelementtype@2.3.0:
    resolution: {integrity: sha512-OLETBj6w0OsagBwdXnPdN0cnMfF9opN69co+7ZrbfPGrdpPVNBUj02spi6B1N7wChLQiPn4CSH/zJvXw56gmHw==}

  domhandler@5.0.3:
    resolution: {integrity: sha512-cgwlv/1iFQiFnU96XXgROh8xTeetsnJiDsTc7TYCLFd9+/WNkIqPTxiM/8pSd8VIrhXGTf1Ny1q1hquVqDJB5w==}
    engines: {node: '>= 4'}

  domutils@3.2.2:
    resolution: {integrity: sha512-6kZKyUajlDuqlHKVX1w7gyslj9MPIXzIFiz/rGu35uC1wMi+kMhQwGhl4lt9unC9Vb9INnY9Z3/ZA3+FhASLaw==}

  dunder-proto@1.0.1:
    resolution: {integrity: sha512-KIN/nDJBQRcXw0MLVhZE9iQHmG68qAVIBg9CqmUYjmQIhgij9U5MFvrqkUL5FbtyyzZuOeOt0zdeRe4UY7ct+A==}
    engines: {node: '>= 0.4'}

  eastasianwidth@0.2.0:
    resolution: {integrity: sha512-I88TYZWc9XiYHRQ4/3c5rjjfgkjhLyW2luGIheGERbNQ6OY7yTybanSpDXZa8y7VUP9YmDcYa+eyq4ca7iLqWA==}

  ee-first@1.1.1:
    resolution: {integrity: sha512-WMwm9LhRUo+WUaRN+vRuETqG89IgZphVSNkdFgeb6sS/E4OrDIN7t48CAewSHXc6C8lefD8KKfr5vY61brQlow==}

  electron-to-chromium@1.5.217:
    resolution: {integrity: sha512-Pludfu5iBxp9XzNl0qq2G87hdD17ZV7h5T4n6rQXDi3nCyloBV3jreE9+8GC6g4X/5yxqVgXEURpcLtM0WS4jA==}

  emoji-regex@8.0.0:
    resolution: {integrity: sha512-MSjYzcWNOA0ewAHpz0MxpYFvwg6yjy1NG3xteoqz644VCo/RPgnr1/GGt+ic3iJTzQ8Eu3TdM14SawnVUmGE6A==}

  emoji-regex@9.2.2:
    resolution: {integrity: sha512-L18DaJsXSUk2+42pv8mLs5jJT2hqFkFE4j21wOmgbUqsZ2hL72NsUU785g9RXgo3s0ZNgVl42TiHp3ZtOv/Vyg==}

  encodeurl@1.0.2:
    resolution: {integrity: sha512-TPJXq8JqFaVYm2CWmPvnP2Iyo4ZSM7/QKcSmuMLDObfpH5fi7RUGmd/rTDf+rut/saiDiQEeVTNgAmJEdAOx0w==}
    engines: {node: '>= 0.8'}

  encodeurl@2.0.0:
    resolution: {integrity: sha512-Q0n9HRi4m6JuGIV1eFlmvJB7ZEVxu93IrMyiMsGC0lrMJMWzRgx6WGquyfQgZVb31vhGgXnfmPNNXmxnOkRBrg==}
    engines: {node: '>= 0.8'}

  encoding-sniffer@0.2.1:
    resolution: {integrity: sha512-5gvq20T6vfpekVtqrYQsSCFZ1wEg5+wW0/QaZMWkFr6BqD3NfKs0rLCx4rrVlSWJeZb5NBJgVLswK/w2MWU+Gw==}

  enhanced-resolve@5.18.3:
    resolution: {integrity: sha512-d4lC8xfavMeBjzGr2vECC3fsGXziXZQyJxD868h2M/mBI3PwAuODxAkLkq5HYuvrPYcUtiLzsTo8U3PgX3Ocww==}
    engines: {node: '>=10.13.0'}

  entities@4.5.0:
    resolution: {integrity: sha512-V0hjH4dGPh9Ao5p0MoRY6BVqtwCjhz6vI5LT8AJ55H+4g9/4vbHx1I54fS0XuclLhDHArPQCiMjDxjaL8fPxhw==}
    engines: {node: '>=0.12'}

  entities@6.0.1:
    resolution: {integrity: sha512-aN97NXWF6AWBTahfVOIrB/NShkzi5H7F9r1s9mD3cDj4Ko5f2qhhVoYMibXF7GlLveb/D2ioWay8lxI97Ven3g==}
    engines: {node: '>=0.12'}

  es-define-property@1.0.1:
    resolution: {integrity: sha512-e3nRfgfUZ4rNGL232gUgX06QNyyez04KdjFrF+LTRoOXmrOgFKDg4BCdsjW8EnT69eqdYGmRpJwiPVYNrCaW3g==}
    engines: {node: '>= 0.4'}

  es-errors@1.3.0:
    resolution: {integrity: sha512-Zf5H2Kxt2xjTvbJvP2ZWLEICxA6j+hAmMzIlypy4xcBg1vKVnx89Wy0GbS+kf5cwCVFFzdCFh2XSCFNULS6csw==}
    engines: {node: '>= 0.4'}

  es-object-atoms@1.1.1:
    resolution: {integrity: sha512-FGgH2h8zKNim9ljj7dankFPcICIK9Cp5bm+c2gQSYePhpaG5+esrLODihIorn+Pe6FGJzWhXQotPv73jTaldXA==}
    engines: {node: '>= 0.4'}

  es-set-tostringtag@2.1.0:
    resolution: {integrity: sha512-j6vWzfrGVfyXxge+O0x5sh6cvxAog0a/4Rdd2K36zCMV5eJ+/+tOAngRO8cODMNWbVRdVlmGZQL2YS3yR8bIUA==}
    engines: {node: '>= 0.4'}

  es-toolkit@1.39.10:
    resolution: {integrity: sha512-E0iGnTtbDhkeczB0T+mxmoVlT4YNweEKBLq7oaU4p11mecdsZpNWOglI4895Vh4usbQ+LsJiuLuI2L0Vdmfm2w==}

  esbuild@0.21.5:
    resolution: {integrity: sha512-mg3OPMV4hXywwpoDxu3Qda5xCKQi+vCTZq8S9J/EpkhB2HzKXq4SNFZE3+NK93JYxc8VMSep+lOUSC/RVKaBqw==}
    engines: {node: '>=12'}
    hasBin: true

  escalade@3.2.0:
    resolution: {integrity: sha512-WUj2qlxaQtO4g6Pq5c29GTcWGDyd8itL8zTlipgECz3JesAiiOKotd8JU6otB3PACgG6xkJUyVhboMS+bje/jA==}
    engines: {node: '>=6'}

  escape-html@1.0.3:
    resolution: {integrity: sha512-NiSupZ4OeuGwr68lGIeym/ksIZMJodUGOSCZ/FSnTxcrekbvqrgdUxlJOMpijaKZVjAJrWrGs/6Jy8OMuyj9ow==}

  escodegen@2.1.0:
    resolution: {integrity: sha512-2NlIDTwUWJN0mRPQOdtQBzbUHvdGY2P1VXSyU83Q3xKxM7WHX2Ql8dKq782Q9TgQUNOLEzEYu9bzLNj1q88I5w==}
    engines: {node: '>=6.0'}
    hasBin: true

  esprima@4.0.1:
    resolution: {integrity: sha512-eGuFFw7Upda+g4p+QHvnW0RyTX/SVeJBDM/gCtMARO0cLuT2HcEKnTPvhjV6aGeqrCB/sbNop0Kszm0jsaWU4A==}
    engines: {node: '>=4'}
    hasBin: true

  estraverse@5.3.0:
    resolution: {integrity: sha512-MMdARuVEQziNTeJD8DgMqmhwR11BRQ/cBP+pLtYdSTnf3MIO8fFeiINEbX36ZdNlfU/7A9f3gUw49B3oQsvwBA==}
    engines: {node: '>=4.0'}

  estree-walker@3.0.3:
    resolution: {integrity: sha512-7RUKfXgSMMkzt6ZuXmqapOurLGPPfgj6l9uRZ7lRGolvk0y2yocc35LdcxKC5PQZdn2DMqioAQ2NoWcrTKmm6g==}

  esutils@2.0.3:
    resolution: {integrity: sha512-kVscqXk4OCp68SZ0dkgEKVi6/8ij300KBWTJq32P/dYeWTSwK41WyTxalN1eRmA5Z9UU/LX9D7FWSmV9SAYx6g==}
    engines: {node: '>=0.10.0'}

  etag@1.8.1:
    resolution: {integrity: sha512-aIL5Fx7mawVa300al2BnEE4iNvo1qETxLrPI/o05L7z6go7fCw1J6EQmbK4FmJ2AS7kgVF/KEZWufBfdClMcPg==}
    engines: {node: '>= 0.6'}

  eventemitter3@4.0.7:
    resolution: {integrity: sha512-8guHBZCwKnFhYdHr2ysuRWErTwhoN2X8XELRlrRwpmfeY2jjuUN4taQMsULKUVo1K4DvZl+0pgfyoysHxvmvEw==}

  eventemitter3@5.0.1:
    resolution: {integrity: sha512-GWkBvjiSZK87ELrYOSESUYeVIc9mvLLf/nXalMOS5dYrgZq9o5OVkbZAVM06CVxYsCwH9BDZFPlQTlPA1j4ahA==}

  execa@8.0.1:
    resolution: {integrity: sha512-VyhnebXciFV2DESc+p6B+y0LjSm0krU4OgJN44qFAhBY0TJ+1V61tYD2+wHusZ6F9n5K+vl8k0sTy7PEfV4qpg==}
    engines: {node: '>=16.17'}

  express-rate-limit@7.5.1:
    resolution: {integrity: sha512-7iN8iPMDzOMHPUYllBEsQdWVB6fPDMPqwjBaFrgr4Jgr/+okjvzAy+UHlYYL/Vs0OsOrMkwS6PJDkFlJwoxUnw==}
    engines: {node: '>= 16'}
    peerDependencies:
      express: '>= 4.11'

  express@4.21.2:
    resolution: {integrity: sha512-28HqgMZAmih1Czt9ny7qr6ek2qddF4FclbMzwhCREB6OFfH+rXAnuNCwo1/wFvrtbgsQDb4kSbX9de9lFbrXnA==}
    engines: {node: '>= 0.10.0'}

  fast-glob@3.3.3:
    resolution: {integrity: sha512-7MptL8U0cqcFdzIzwOTHoilX9x5BrNqye7Z/LuC7kCMRio1EMSyqRK3BEAUD7sXRq4iT4AzTVuZdhgQ2TCvYLg==}
    engines: {node: '>=8.6.0'}

  fastq@1.19.1:
    resolution: {integrity: sha512-GwLTyxkCXjXbxqIhTsMI2Nui8huMPtnxg7krajPJAjnEG/iiOS7i+zCtWGZR9G0NBKbXKh6X9m9UIsYX/N6vvQ==}

  fill-range@7.1.1:
    resolution: {integrity: sha512-YsGpe3WHLK8ZYi4tWDg2Jy3ebRz2rXowDxnld4bkQB00cc/1Zw9AWnC0i9ztDJitivtQvaI9KaLyKrc+hBW0yg==}
    engines: {node: '>=8'}

  finalhandler@1.3.1:
    resolution: {integrity: sha512-6BN9trH7bp3qvnrRyzsBz+g3lZxTNZTbVO2EV1CS0WIcDbawYVdYvGflME/9QP0h0pYlCDBCTjYa9nZzMDpyxQ==}
    engines: {node: '>= 0.8'}

  follow-redirects@1.15.11:
    resolution: {integrity: sha512-deG2P0JfjrTxl50XGCDyfI97ZGVCxIpfKYmfyrQ54n5FO/0gfIES8C/Psl6kWVDolizcaaxZJnTS0QSMxvnsBQ==}
    engines: {node: '>=4.0'}
    peerDependencies:
      debug: '*'
    peerDependenciesMeta:
      debug:
        optional: true

  foreground-child@3.3.1:
    resolution: {integrity: sha512-gIXjKqtFuWEgzFRJA9WCQeSJLZDjgJUOMCMzxtvFq/37KojM1BFGufqsCy0r4qSQmYLsZYMeyRqzIWOMup03sw==}
    engines: {node: '>=14'}

  form-data@4.0.4:
    resolution: {integrity: sha512-KrGhL9Q4zjj0kiUt5OO4Mr/A/jlI2jDYs5eHBpYHPcBEVSiipAvn2Ko2HnPe20rmcuuvMHNdZFp+4IlGTMF0Ow==}
    engines: {node: '>= 6'}

  formidable@3.5.4:
    resolution: {integrity: sha512-YikH+7CUTOtP44ZTnUhR7Ic2UASBPOqmaRkRKxRbywPTe5VxF7RRCck4af9wutiZ/QKM5nME9Bie2fFaPz5Gug==}
    engines: {node: '>=14.0.0'}

  forwarded@0.2.0:
    resolution: {integrity: sha512-buRG0fpBtRHSTCOASe6hD258tEubFoRLb4ZNA6NxMVHNw2gOcwHo9wyablzMzOA5z9xA9L1KNjk/Nt6MT9aYow==}
    engines: {node: '>= 0.6'}

  fraction.js@4.3.7:
    resolution: {integrity: sha512-ZsDfxO51wGAXREY55a7la9LScWpwv9RxIrYABrlvOFBlH/ShPnrtsXeuUIfXKKOVicNxQ+o8JTbJvjS4M89yew==}

  fresh@0.5.2:
    resolution: {integrity: sha512-zJ2mQYM18rEFOudeV4GShTGIQ7RbzA7ozbU9I/XBpm7kqgMywgmylMwXHxZJmkVoYkna9d2pVXVXPdYTP9ej8Q==}
    engines: {node: '>= 0.6'}

  fs.realpath@1.0.0:
    resolution: {integrity: sha512-OO0pH2lK6a0hZnAdau5ItzHPI6pUlvI7jMVnxUQRtw4owF2wk8lOSabtGDCTP4Ggrg2MbGnWO9X8K1t4+fGMDw==}

  fsevents@2.3.2:
    resolution: {integrity: sha512-xiqMQR4xAeHTuB9uWm+fFRcIOgKBMiOBP+eXiyT7jsgVCq1bkVygt00oASowB7EdtpOHaaPgKt812P9ab+DDKA==}
    engines: {node: ^8.16.0 || ^10.6.0 || >=11.0.0}
    os: [darwin]

  fsevents@2.3.3:
    resolution: {integrity: sha512-5xoDfX+fL7faATnagmWPpbFtwh/R77WmMMqqHGS65C3vvB0YHrgF+B1YmZ3441tMj5n63k0212XNoJwzlhffQw==}
    engines: {node: ^8.16.0 || ^10.6.0 || >=11.0.0}
    os: [darwin]

  function-bind@1.1.2:
    resolution: {integrity: sha512-7XHNxH7qX9xG5mIwxkhumTox/MIRNcOgDrxWsMt2pAr23WHp6MrRlN7FBSFpCpr+oVO0F744iUgR82nJMfG2SA==}

  get-func-name@2.0.2:
    resolution: {integrity: sha512-8vXOvuE167CtIc3OyItco7N/dpRtBbYOsPsXCz7X/PMnlGjYjSGuZJgM1Y7mmew7BKf9BqvLX2tnOVy1BBUsxQ==}

  get-intrinsic@1.3.0:
    resolution: {integrity: sha512-9fSjSaos/fRIVIp+xSJlE6lfwhES7LNtKaCBIamHsjr2na1BiABJPo0mOjjz8GJDURarmCPGqaiVg5mfjb98CQ==}
    engines: {node: '>= 0.4'}

  get-proto@1.0.1:
    resolution: {integrity: sha512-sTSfBjoXBp89JvIKIefqw7U2CCebsc74kiY6awiGogKtoSGbgjYE/G/+l9sF3MWFPNc9IcoOC4ODfKHfxFmp0g==}
    engines: {node: '>= 0.4'}

  get-stream@8.0.1:
    resolution: {integrity: sha512-VaUJspBffn/LMCJVoMvSAdmscJyS1auj5Zulnn5UoYcY531UWmdwhRWkcGKnGU93m5HSXP9LP2usOryrBtQowA==}
    engines: {node: '>=16'}

  get-uri@6.0.5:
    resolution: {integrity: sha512-b1O07XYq8eRuVzBNgJLstU6FYc1tS6wnMtF1I1D9lE8LxZSOGZ7LhxN54yPP6mGw5f2CkXY2BQUL9Fx41qvcIg==}
    engines: {node: '>= 14'}

  glob-parent@5.1.2:
    resolution: {integrity: sha512-AOIgSQCepiJYwP3ARnGx+5VnTu2HBYdzbGP45eLw1vr3zB3vZLeyed1sC9hnbcOc9/SrMyM5RPQrkGz4aS9Zow==}
    engines: {node: '>= 6'}

  glob@11.0.3:
    resolution: {integrity: sha512-2Nim7dha1KVkaiF4q6Dj+ngPPMdfvLJEOpZk/jKiUAkqKebpGAWQXAq9z1xu9HKu5lWfqw/FASuccEjyznjPaA==}
    engines: {node: 20 || >=22}
    hasBin: true

  glob@7.2.3:
    resolution: {integrity: sha512-nFR0zLpU2YCaRxwoCJvL6UvCH2JFyFVIvwTLsIf21AuHlMskA1hhTdk+LlYJtOlYt9v6dvszD2BGRqBL+iQK9Q==}
    deprecated: Glob versions prior to v9 are no longer supported

  globby@14.0.2:
    resolution: {integrity: sha512-s3Fq41ZVh7vbbe2PN3nrW7yC7U7MFVc5c98/iTl9c2GawNMKx/J648KQRW6WKkuU8GIbbh2IXfIRQjOZnXcTnw==}
    engines: {node: '>=18'}

  globrex@0.1.2:
    resolution: {integrity: sha512-uHJgbwAMwNFf5mLst7IWLNg14x1CkeqglJb/K3doi4dw6q2IvAAmM/Y81kevy83wP+Sst+nutFTYOGg3d1lsxg==}

  gopd@1.2.0:
    resolution: {integrity: sha512-ZUKRh6/kUFoAiTAtTYPZJ3hw9wNxx+BIBOijnlG9PnrJsCcSjs1wyyD6vJpaYtgnzDrKYRSqf3OO6Rfa93xsRg==}
    engines: {node: '>= 0.4'}

  graceful-fs@4.2.11:
    resolution: {integrity: sha512-RbJ5/jmFcNNCcDV5o9eTnBLJ/HszWV0P73bc+Ff4nS/rJj+YaS6IGyiOL0VoBYX+l1Wrl3k63h/KrH+nhJ0XvQ==}

  has-flag@4.0.0:
    resolution: {integrity: sha512-EykJT/Q1KjTWctppgIAgfSO0tKVuZUjhgMr17kqTumMl6Afv3EISleU7qZUzoXDFTAHTDC4NOoG/ZxU3EvlMPQ==}
    engines: {node: '>=8'}

  has-symbols@1.1.0:
    resolution: {integrity: sha512-1cDNdwJ2Jaohmb3sg4OmKaMBwuC48sYni5HUw2DvsC8LjGTLK9h+eb1X6RyuOHe4hT0ULCW68iomhjUoKUqlPQ==}
    engines: {node: '>= 0.4'}

  has-tostringtag@1.0.2:
    resolution: {integrity: sha512-NqADB8VjPFLM2V0VvHUewwwsw0ZWBaIdgo+ieHtK3hasLz4qeCRjYcqfB6AQrBggRKppKF8L52/VqdVsO47Dlw==}
    engines: {node: '>= 0.4'}

  hasown@2.0.2:
    resolution: {integrity: sha512-0hJU9SCPvmMzIBdZFqNPXWa6dqh7WdH0cII9y+CyS8rG3nL48Bclra9HmKhVVUHyPWNH5Y7xDwAB7bfgSjkUMQ==}
    engines: {node: '>= 0.4'}

  helmet@7.2.0:
    resolution: {integrity: sha512-ZRiwvN089JfMXokizgqEPXsl2Guk094yExfoDXR0cBYWxtBbaSww/w+vT4WEJsBW2iTUi1GgZ6swmoug3Oy4Xw==}
    engines: {node: '>=16.0.0'}

  html-encoding-sniffer@4.0.0:
    resolution: {integrity: sha512-Y22oTqIU4uuPgEemfz7NDJz6OeKf12Lsu+QC+s3BVpda64lTiMYCyGwg5ki4vFxkMwQdeZDl2adZoqUgdFuTgQ==}
    engines: {node: '>=18'}

  html-escaper@2.0.2:
    resolution: {integrity: sha512-H2iMtd0I4Mt5eYiapRdIDjp+XzelXQ0tFE4JS7YFwFevXXMmOp9myNrUvCg0D6ws8iqkRPBfKHgbwig1SmlLfg==}

  html-link-extractor@1.0.5:
    resolution: {integrity: sha512-ADd49pudM157uWHwHQPUSX4ssMsvR/yHIswOR5CUfBdK9g9ZYGMhVSE6KZVHJ6kCkR0gH4htsfzU6zECDNVwyw==}

  htmlparser2@10.0.0:
    resolution: {integrity: sha512-TwAZM+zE5Tq3lrEHvOlvwgj1XLWQCtaaibSN11Q+gGBAS7Y1uZSWwXXRe4iF6OXnaq1riyQAPFOBtYc77Mxq0g==}

  http-errors@2.0.0:
    resolution: {integrity: sha512-FtwrG/euBzaEjYeRqOgly7G0qviiXoJWnvEH2Z1plBdXgbyjv34pHTSb9zoeHMyDy33+DWy5Wt9Wo+TURtOYSQ==}
    engines: {node: '>= 0.8'}

  http-proxy-agent@7.0.2:
    resolution: {integrity: sha512-T1gkAiYYDWYx3V5Bmyu7HcfcvL7mUrTWiM6yOfa3PIphViJ/gFPbvidQ+veqSOHci/PxBcDabeUNCzpOODJZig==}
    engines: {node: '>= 14'}

  http-proxy-middleware@3.0.5:
    resolution: {integrity: sha512-GLZZm1X38BPY4lkXA01jhwxvDoOkkXqjgVyUzVxiEK4iuRu03PZoYHhHRwxnfhQMDuaxi3vVri0YgSro/1oWqg==}
    engines: {node: ^14.15.0 || ^16.10.0 || >=18.0.0}

  http-proxy@1.18.1:
    resolution: {integrity: sha512-7mz/721AbnJwIVbnaSv1Cz3Am0ZLT/UBwkC92VlxhXv/k/BBQfM2fXElQNC27BVGr0uwUpplYPQM9LnaBMR5NQ==}
    engines: {node: '>=8.0.0'}

  https-proxy-agent@7.0.6:
    resolution: {integrity: sha512-vK9P5/iUfdl95AI+JVyUuIcVtd4ofvtrOr3HNtM2yxC9bnMbEdp3x01OhQNnjb8IJYi38VlTE3mBXwcfvywuSw==}
    engines: {node: '>= 14'}

  human-signals@5.0.0:
    resolution: {integrity: sha512-AXcZb6vzzrFAUE61HnN4mpLqd/cSIwNQjtNWR0euPm6y0iqx3G4gOXaIDdtdDwZmhwe82LA6+zinmW4UBWVePQ==}
    engines: {node: '>=16.17.0'}

  husky@9.1.7:
    resolution: {integrity: sha512-5gs5ytaNjBrh5Ow3zrvdUUY+0VxIuWVL4i9irt6friV+BqdCfmV11CQTWMiBYWHbXhco+J1kHfTOUkePhCDvMA==}
    engines: {node: '>=18'}
    hasBin: true

  iconv-lite@0.4.24:
    resolution: {integrity: sha512-v3MXnZAcvnywkTUEZomIActle7RXXeedOR31wwl7VlyoXO4Qi9arvSenNQWne1TcRwhCL1HwLI21bEqdpj8/rA==}
    engines: {node: '>=0.10.0'}

  iconv-lite@0.6.3:
    resolution: {integrity: sha512-4fCk79wshMdzMp2rH06qWrJE4iolqLhCUH+OiuIgU++RB0+94NlDL81atO7GX55uUKueo0txHNtvEyI6D7WdMw==}
    engines: {node: '>=0.10.0'}

  ignore@5.3.2:
    resolution: {integrity: sha512-hsBTNUqQTDwkWtcdYI2i06Y/nUBEsNEDJKjWdigLvegy8kDuJAS8uRlpkkcQpyEXL0Z/pjDy5HBmMjRCJ2gq+g==}
    engines: {node: '>= 4'}

  ignore@7.0.5:
    resolution: {integrity: sha512-Hs59xBNfUIunMFgWAbGX5cq6893IbWg4KnrjbYwX3tx0ztorVgTDA6B2sxf8ejHJ4wz8BqGUMYlnzNBer5NvGg==}
    engines: {node: '>= 4'}

  immer@10.1.3:
    resolution: {integrity: sha512-tmjF/k8QDKydUlm3mZU+tjM6zeq9/fFpPqH9SzWmBnVVKsPBg/V66qsMwb3/Bo90cgUN+ghdVBess+hPsxUyRw==}

  indent-string@4.0.0:
    resolution: {integrity: sha512-EdDDZu4A2OyIK7Lr/2zG+w5jmbuk1DVBnEwREQvBzspBJkCEbRa8GxU1lghYcaGJCnRWibjDXlq779X1/y5xwg==}
    engines: {node: '>=8'}

  inflight@1.0.6:
    resolution: {integrity: sha512-k92I/b08q4wvFscXCLvqfsHCrjrF7yiXsQuIVvVE7N82W3+aqpzuUdBbfhWcy/FZR3/4IgflMgKLOsvPDrGCJA==}
    deprecated: This module is not supported, and leaks memory. Do not use it. Check out lru-cache if you want a good and tested way to coalesce async requests by a key value, which is much more comprehensive and powerful.

  inherits@2.0.4:
    resolution: {integrity: sha512-k/vGaX4/Yla3WzyMCvTQOXYeIHvqOKtnqBduzTHpzpQZzAskKMhZ2K+EnBiSM9zGSoIFeMpXKxa4dYeZIQqewQ==}

  ini@4.1.3:
    resolution: {integrity: sha512-X7rqawQBvfdjS10YU1y1YVreA3SsLrW9dX2CewP2EbBJM4ypVNLDkO5y04gejPwKIY9lR+7r9gn3rFPt/kmWFg==}
    engines: {node: ^14.17.0 || ^16.13.0 || >=18.0.0}

  install@0.13.0:
    resolution: {integrity: sha512-zDml/jzr2PKU9I8J/xyZBQn8rPCAY//UOYNmR01XwNwyfhEWObo2SWfSl1+0tm1u6PhxLwDnfsT/6jB7OUxqFA==}
    engines: {node: '>= 0.10'}

  internmap@2.0.3:
    resolution: {integrity: sha512-5Hh7Y1wQbvY5ooGgPbDaL5iYLAPzMTUrjMulskHLH6wnv/A+1q5rgEaiuqEjB+oxGXIVZs1FF+R/KPN3ZSQYYg==}
    engines: {node: '>=12'}

  ip-address@10.0.1:
    resolution: {integrity: sha512-NWv9YLW4PoW2B7xtzaS3NCot75m6nK7Icdv0o3lfMceJVRfSoQwqD4wEH5rLwoKJwUiZ/rfpiVBhnaF0FK4HoA==}
    engines: {node: '>= 12'}

  ipaddr.js@1.9.1:
    resolution: {integrity: sha512-0KI/607xoxSToH7GjN1FfSbLoU0+btTicjsQSWQlh/hZykN8KpmMf7uYwPW3R+akZ6R/w18ZlXSHBYXiYUPO3g==}
    engines: {node: '>= 0.10'}

  is-absolute-url@4.0.1:
    resolution: {integrity: sha512-/51/TKE88Lmm7Gc4/8btclNXWS+g50wXhYJq8HWIBAGUBnoAdRu1aXeh364t/O7wXDAcTJDP8PNuNKWUDWie+A==}
    engines: {node: ^12.20.0 || ^14.13.1 || >=16.0.0}

  is-alphabetical@2.0.1:
    resolution: {integrity: sha512-FWyyY60MeTNyeSRpkM2Iry0G9hpr7/9kD40mD/cGQEuilcZYS4okz8SN2Q6rLCJ8gbCt6fN+rC+6tMGS99LaxQ==}

  is-alphanumerical@2.0.1:
    resolution: {integrity: sha512-hmbYhX/9MUMF5uh7tOXyK/n0ZvWpad5caBA17GsC6vyuCqaWliRG5K1qS9inmUhEMaOBIW7/whAnSwveW/LtZw==}

  is-decimal@2.0.1:
    resolution: {integrity: sha512-AAB9hiomQs5DXWcRB1rqsxGUstbRroFOPPVAomNk/3XHR5JyEZChOyTWe2oayKnsSsr/kcGqF+z6yuH6HHpN0A==}

  is-extglob@2.1.1:
    resolution: {integrity: sha512-SbKbANkN603Vi4jEZv49LeVJMn4yGwsbzZworEoyEiutsN3nJYdbO36zfhGJ6QEDpOZIFkDtnq5JRxmvl3jsoQ==}
    engines: {node: '>=0.10.0'}

  is-fullwidth-code-point@3.0.0:
    resolution: {integrity: sha512-zymm5+u+sCsSWyD9qNaejV3DFvhCKclKdizYaJUuHA83RLjb7nSuGnddCHGv0hk+KY7BMAlsWeK4Ueg6EV6XQg==}
    engines: {node: '>=8'}

  is-glob@4.0.3:
    resolution: {integrity: sha512-xelSayHH36ZgE7ZWhli7pW34hNbNl8Ojv5KVmkJD4hBdD3th8Tfk9vYasLM+mXWOZhFkgZfxhLSnrwRr4elSSg==}
    engines: {node: '>=0.10.0'}

  is-hexadecimal@2.0.1:
    resolution: {integrity: sha512-DgZQp241c8oO6cA1SbTEWiXeoxV42vlcJxgH+B3hi1AiqqKruZR3ZGF8In3fj4+/y/7rHvlOZLZtgJ/4ttYGZg==}

  is-number@7.0.0:
    resolution: {integrity: sha512-41Cifkg6e8TylSpdtTpeLVMqvSBEVzTttHvERD741+pnZ8ANv0004MRL43QKPDlK9cGvNp6NZWZUBlbGXYxxng==}
    engines: {node: '>=0.12.0'}

  is-plain-object@5.0.0:
    resolution: {integrity: sha512-VRSzKkbMm5jMDoKLbltAkFQ5Qr7VDiTFGXxYFXXowVj387GeGNOCsOH6Msy00SGZ3Fp84b1Naa1psqgcCIEP5Q==}
    engines: {node: '>=0.10.0'}

  is-potential-custom-element-name@1.0.1:
    resolution: {integrity: sha512-bCYeRA2rVibKZd+s2625gGnGF/t7DSqDs4dP7CrLA1m7jKWz6pps0LpYLJN8Q64HtmPKJ1hrN3nzPNKFEKOUiQ==}

  is-relative-url@4.1.0:
    resolution: {integrity: sha512-vhIXKasjAuxS7n+sdv7pJQykEAgS+YU8VBQOENXwo/VZpOHDgBBsIbHo7zFKaWBjYWF4qxERdhbPRRtFAeJKfg==}
    engines: {node: '>=14.16'}

  is-stream@3.0.0:
    resolution: {integrity: sha512-LnQR4bZ9IADDRSkvpqMGvt/tEJWclzklNgSw48V5EAaAeDd6qGvN8ei6k5p0tvxSR171VmGyHuTiAOfxAbr8kA==}
    engines: {node: ^12.20.0 || ^14.13.1 || >=16.0.0}

  isexe@2.0.0:
    resolution: {integrity: sha512-RHxMLp9lnKHGHRng9QFhRCMbYAcVpn69smSGcq3f36xjgVVWThj4qqLbTLlq7Ssj8B+fIQ1EuCEGI2lKsyQeIw==}

  isomorphic-unfetch@3.1.0:
    resolution: {integrity: sha512-geDJjpoZ8N0kWexiwkX8F9NkTsXhetLPVbZFQ+JTW239QNOwvB0gniuR1Wc6f0AMTn7/mFGyXvHTifrCp/GH8Q==}

  istanbul-lib-coverage@3.2.2:
    resolution: {integrity: sha512-O8dpsF+r0WV/8MNRKfnmrtCWhuKjxrq2w+jpzBL5UZKTi2LeVWnWOmWRxFlesJONmc+wLAGvKQZEOanko0LFTg==}
    engines: {node: '>=8'}

  istanbul-lib-report@3.0.1:
    resolution: {integrity: sha512-GCfE1mtsHGOELCU8e/Z7YWzpmybrx/+dSTfLrvY8qRmaY6zXTKWn6WQIjaAFw069icm6GVMNkgu0NzI4iPZUNw==}
    engines: {node: '>=10'}

  istanbul-lib-source-maps@5.0.6:
    resolution: {integrity: sha512-yg2d+Em4KizZC5niWhQaIomgf5WlL4vOOjZ5xGCmF8SnPE/mDWWXgvRExdcpCgh9lLRRa1/fSYp2ymmbJ1pI+A==}
    engines: {node: '>=10'}

  istanbul-reports@3.2.0:
    resolution: {integrity: sha512-HGYWWS/ehqTV3xN10i23tkPkpH46MLCIMFNCaaKNavAXTF1RkqxawEPtnjnGZ6XKSInBKkiOA5BKS+aZiY3AvA==}
    engines: {node: '>=8'}

  jackspeak@4.1.1:
    resolution: {integrity: sha512-zptv57P3GpL+O0I7VdMJNBZCu+BPHVQUk55Ft8/QCJjTVxrnJHuVuX/0Bl2A6/+2oyR/ZMEuFKwmzqqZ/U5nPQ==}
    engines: {node: 20 || >=22}

  jiti@2.5.1:
    resolution: {integrity: sha512-twQoecYPiVA5K/h6SxtORw/Bs3ar+mLUtoPSc7iMXzQzK8d7eJ/R09wmTwAjiamETn1cXYPGfNnu7DMoHgu12w==}
    hasBin: true

  jose@4.15.9:
    resolution: {integrity: sha512-1vUQX+IdDMVPj4k8kOxgUqlcK518yluMuGZwqlr44FS1ppZB/5GWh4rZG89erpOBOJjU/OBsnCVFfapsRz6nEA==}

  js-tokens@4.0.0:
    resolution: {integrity: sha512-RdJUflcE3cUzKiMqQgsCu06FPu9UdIJO0beYbPhHN4k6apgJtifcoCtT9bcxOpYBtpD2kCM6Sbzg4CausW/PKQ==}

  js-tokens@9.0.1:
    resolution: {integrity: sha512-mxa9E9ITFOt0ban3j6L5MpjwegGz6lBQmM1IJkWeBZGcMxto50+eWdjC/52xDbS2vy0k7vIMK0Fe2wfL9OQSpQ==}

  js-yaml@3.14.1:
    resolution: {integrity: sha512-okMH7OXXJ7YrN9Ok3/SXrnu4iX9yOk+25nqX4imS2npuvTYDmo/QEZoqwZkYaIDk3jVvBOTOIEgEhaLOynBS9g==}
    hasBin: true

  js-yaml@4.1.0:
    resolution: {integrity: sha512-wpxZs9NoxZaJESJGIZTyDEaYpl0FKSA+FB9aJiyemKhMwkxQg63h4T1KJgUGHpTqPDNRcmmYLugrRjJlBtWvRA==}
    hasBin: true

  jsdom@24.1.3:
    resolution: {integrity: sha512-MyL55p3Ut3cXbeBEG7Hcv0mVM8pp8PBNWxRqchZnSfAiES1v1mRnMeFfaHWIPULpwsYfvO+ZmMZz5tGCnjzDUQ==}
    engines: {node: '>=18'}
    peerDependencies:
      canvas: ^2.11.2
    peerDependenciesMeta:
      canvas:
        optional: true

  jsonc-parser@3.3.1:
    resolution: {integrity: sha512-HUgH65KyejrUFPvHFPbqOY0rsFip3Bo5wb4ngvdi1EpCYWUQDC5V+Y7mZws+DLkr4M//zQJoanu1SP+87Dv1oQ==}

  jsonpointer@5.0.1:
    resolution: {integrity: sha512-p/nXbhSEcu3pZRdkW1OfJhpsVtW1gd4Wa1fnQc9YLiTfAjn0312eMKimbdIQzuZl9aa9xUGaRlP9T/CJE/ditQ==}
    engines: {node: '>=0.10.0'}

  katex@0.16.22:
    resolution: {integrity: sha512-XCHRdUw4lf3SKBaJe4EvgqIuWwkPSo9XoeO8GjQW94Bp7TWv9hNhzZjZ+OH9yf1UmLygb7DIT5GSFQiyt16zYg==}
    hasBin: true

  lightningcss-darwin-arm64@1.30.1:
    resolution: {integrity: sha512-c8JK7hyE65X1MHMN+Viq9n11RRC7hgin3HhYKhrMyaXflk5GVplZ60IxyoVtzILeKr+xAJwg6zK6sjTBJ0FKYQ==}
    engines: {node: '>= 12.0.0'}
    cpu: [arm64]
    os: [darwin]

  lightningcss-darwin-x64@1.30.1:
    resolution: {integrity: sha512-k1EvjakfumAQoTfcXUcHQZhSpLlkAuEkdMBsI/ivWw9hL+7FtilQc0Cy3hrx0AAQrVtQAbMI7YjCgYgvn37PzA==}
    engines: {node: '>= 12.0.0'}
    cpu: [x64]
    os: [darwin]

  lightningcss-freebsd-x64@1.30.1:
    resolution: {integrity: sha512-kmW6UGCGg2PcyUE59K5r0kWfKPAVy4SltVeut+umLCFoJ53RdCUWxcRDzO1eTaxf/7Q2H7LTquFHPL5R+Gjyig==}
    engines: {node: '>= 12.0.0'}
    cpu: [x64]
    os: [freebsd]

  lightningcss-linux-arm-gnueabihf@1.30.1:
    resolution: {integrity: sha512-MjxUShl1v8pit+6D/zSPq9S9dQ2NPFSQwGvxBCYaBYLPlCWuPh9/t1MRS8iUaR8i+a6w7aps+B4N0S1TYP/R+Q==}
    engines: {node: '>= 12.0.0'}
    cpu: [arm]
    os: [linux]

  lightningcss-linux-arm64-gnu@1.30.1:
    resolution: {integrity: sha512-gB72maP8rmrKsnKYy8XUuXi/4OctJiuQjcuqWNlJQ6jZiWqtPvqFziskH3hnajfvKB27ynbVCucKSm2rkQp4Bw==}
    engines: {node: '>= 12.0.0'}
    cpu: [arm64]
    os: [linux]

  lightningcss-linux-arm64-musl@1.30.1:
    resolution: {integrity: sha512-jmUQVx4331m6LIX+0wUhBbmMX7TCfjF5FoOH6SD1CttzuYlGNVpA7QnrmLxrsub43ClTINfGSYyHe2HWeLl5CQ==}
    engines: {node: '>= 12.0.0'}
    cpu: [arm64]
    os: [linux]

  lightningcss-linux-x64-gnu@1.30.1:
    resolution: {integrity: sha512-piWx3z4wN8J8z3+O5kO74+yr6ze/dKmPnI7vLqfSqI8bccaTGY5xiSGVIJBDd5K5BHlvVLpUB3S2YCfelyJ1bw==}
    engines: {node: '>= 12.0.0'}
    cpu: [x64]
    os: [linux]

  lightningcss-linux-x64-musl@1.30.1:
    resolution: {integrity: sha512-rRomAK7eIkL+tHY0YPxbc5Dra2gXlI63HL+v1Pdi1a3sC+tJTcFrHX+E86sulgAXeI7rSzDYhPSeHHjqFhqfeQ==}
    engines: {node: '>= 12.0.0'}
    cpu: [x64]
    os: [linux]

  lightningcss-win32-arm64-msvc@1.30.1:
    resolution: {integrity: sha512-mSL4rqPi4iXq5YVqzSsJgMVFENoa4nGTT/GjO2c0Yl9OuQfPsIfncvLrEW6RbbB24WtZ3xP/2CCmI3tNkNV4oA==}
    engines: {node: '>= 12.0.0'}
    cpu: [arm64]
    os: [win32]

  lightningcss-win32-x64-msvc@1.30.1:
    resolution: {integrity: sha512-PVqXh48wh4T53F/1CCu8PIPCxLzWyCnn/9T5W1Jpmdy5h9Cwd+0YQS6/LwhHXSafuc61/xg9Lv5OrCby6a++jg==}
    engines: {node: '>= 12.0.0'}
    cpu: [x64]
    os: [win32]

  lightningcss@1.30.1:
    resolution: {integrity: sha512-xi6IyHML+c9+Q3W0S4fCQJOym42pyurFiJUHEcEyHS0CeKzia4yZDEsLlqOFykxOdHpNy0NmvVO31vcSqAxJCg==}
    engines: {node: '>= 12.0.0'}

  link-check@5.4.0:
    resolution: {integrity: sha512-0Pf4xBVUnwJdbDgpBlhHNmWDtbVjHTpIFs+JaBuIsC9PKRxjv4KMGCO2Gc8lkVnqMf9B/yaNY+9zmMlO5MyToQ==}

  linkify-it@5.0.0:
    resolution: {integrity: sha512-5aHCbzQRADcdP+ATqnDuhhJ/MRIqDkZX5pyjFHRRysS8vZ5AbqGEoFIb6pYHPZ+L/OC2Lc+xT8uHVVR5CAK/wQ==}

  local-pkg@0.5.1:
    resolution: {integrity: sha512-9rrA30MRRP3gBD3HTGnC6cDFpaE1kVDWxWgqWJUN0RvDNAo+Nz/9GxB+nHOH0ifbVFy0hSA1V6vFDvnx54lTEQ==}
    engines: {node: '>=14'}

  lodash.castarray@4.4.0:
    resolution: {integrity: sha512-aVx8ztPv7/2ULbArGJ2Y42bG1mEQ5mGjpdvrbJcJFU3TbYybe+QlLS4pst9zV52ymy2in1KpFPiZnAOATxD4+Q==}

  lodash.isplainobject@4.0.6:
    resolution: {integrity: sha512-oSXzaWypCMHkPC3NvBEaPHf0KsA5mvPrOPgQWDsbg8n7orZ290M0BmC/jgRZ4vcJ6DTAhjrsSYgdsW/F+MFOBA==}

  lodash.merge@4.6.2:
    resolution: {integrity: sha512-0KpjqXRVvrYyCsX1swR/XTK0va6VQkQM6MNo7PqW77ByjAhoARA8EfrP1N4+KlKj8YS0ZUCtRT/YUuhyYDujIQ==}

  loose-envify@1.4.0:
    resolution: {integrity: sha512-lyuxPGr/Wfhrlem2CL/UcnUc1zcqKAImBDzukY7Y5F/yQiNdko6+fRLevlw1HgMySw7f611UIY408EtxRSoK3Q==}
    hasBin: true

  loupe@2.3.7:
    resolution: {integrity: sha512-zSMINGVYkdpYSOBmLi0D1Uo7JU9nVdQKrHxC8eYlV+9YKK9WePqAlL7lSlorG/U2Fw1w0hTBmaa/jrQ3UbPHtA==}

  lru-cache@10.4.3:
    resolution: {integrity: sha512-JNAzZcXrCt42VGLuYz0zfAzDfAvJWW6AfYlDBQyDV5DClI2m5sAmK+OIO7s59XfsRsWHp02jAJrRadPRGTt6SQ==}

  lru-cache@11.2.1:
    resolution: {integrity: sha512-r8LA6i4LP4EeWOhqBaZZjDWwehd1xUJPCJd9Sv300H0ZmcUER4+JPh7bqqZeqs1o5pgtgvXm+d9UGrB5zZGDiQ==}
    engines: {node: 20 || >=22}

  lru-cache@6.0.0:
    resolution: {integrity: sha512-Jo6dJ04CmSjuznwJSS3pUeWmd/H0ffTlkXXgwZi+eq1UCmqQwCh+eLsYOYCwY991i2Fah4h1BEMCx4qThGbsiA==}
    engines: {node: '>=10'}

  lru-cache@7.18.3:
    resolution: {integrity: sha512-jumlc0BIUrS3qJGgIkWZsyfAM7NCWiBcCDhnd+3NNM5KbBmLTgHVfWBcg6W+rLUsIpzpERPsvwUP7CckAQSOoA==}
    engines: {node: '>=12'}

  lucide-react@0.542.0:
    resolution: {integrity: sha512-w3hD8/SQB7+lzU2r4VdFyzzOzKnUjTZIF/MQJGSSvni7Llewni4vuViRppfRAa2guOsY5k4jZyxw/i9DQHv+dw==}
    peerDependencies:
      react: ^16.5.1 || ^17.0.0 || ^18.0.0 || ^19.0.0

  lz-string@1.5.0:
    resolution: {integrity: sha512-h5bgJWpxJNswbU7qCrV0tIKQCaS3blPDrqKWx+QxzuzL1zGUzij9XCWLrSLsJPu5t+eWA/ycetzYAO5IOMcWAQ==}
    hasBin: true

  magic-string@0.30.19:
    resolution: {integrity: sha512-2N21sPY9Ws53PZvsEpVtNuSW+ScYbQdp4b9qUaL+9QkHUrGFKo56Lg9Emg5s9V/qrtNBmiR01sYhUOwu3H+VOw==}

  magicast@0.3.5:
    resolution: {integrity: sha512-L0WhttDl+2BOsybvEOLK7fW3UA0OQ0IQ2d6Zl2x/a6vVRs3bAY0ECOSHHeL5jD+SbOpOCUEi0y1DgHEn9Qn1AQ==}

  make-dir@4.0.0:
    resolution: {integrity: sha512-hXdUTZYIVOt1Ex//jAQi+wTZZpUpwBj/0QsOzqegb3rGMMeJiSEu5xLHnYfBrRV4RH2+OCSOO95Is/7x1WJ4bw==}
    engines: {node: '>=10'}

  markdown-it@14.1.0:
    resolution: {integrity: sha512-a54IwgWPaeBCAAsv13YgmALOF1elABB08FxO9i+r4VFk5Vl4pKokRPeX8u5TCgSsPi6ec1otfLjdOpVcgbpshg==}
    hasBin: true

  markdown-link-check@3.13.7:
    resolution: {integrity: sha512-Btn3HU8s2Uyh1ZfzmyZEkp64zp2+RAjwfQt1u4swq2Xa6w37OW0T2inQZrkSNVxDSa2jSN2YYhw/JkAp5jF1PQ==}
    hasBin: true

  markdown-link-extractor@4.0.2:
    resolution: {integrity: sha512-5cUOu4Vwx1wenJgxaudsJ8xwLUMN7747yDJX3V/L7+gi3e4MsCm7w5nbrDQQy8nEfnl4r5NV3pDXMAjhGXYXAw==}

  markdownlint-cli2-formatter-default@0.0.5:
    resolution: {integrity: sha512-4XKTwQ5m1+Txo2kuQ3Jgpo/KmnG+X90dWt4acufg6HVGadTUG5hzHF/wssp9b5MBYOMCnZ9RMPaU//uHsszF8Q==}
    peerDependencies:
      markdownlint-cli2: '>=0.0.4'

  markdownlint-cli2@0.15.0:
    resolution: {integrity: sha512-4P/lnxQxU2R5lywRJs4b2ajm8z65CW8qqR1bTIcdQ5EG+nZpC6HJlJUnmIR5ee+uecUkoMroazxWcLB7etSmrg==}
    engines: {node: '>=18'}
    hasBin: true

  markdownlint-cli@0.45.0:
    resolution: {integrity: sha512-GiWr7GfJLVfcopL3t3pLumXCYs8sgWppjIA1F/Cc3zIMgD3tmkpyZ1xkm1Tej8mw53B93JsDjgA3KOftuYcfOw==}
    engines: {node: '>=20'}
    hasBin: true

  markdownlint-micromark@0.1.12:
    resolution: {integrity: sha512-RlB6EwMGgc0sxcIhOQ2+aq7Zw1V2fBnzbXKGgYK/mVWdT7cz34fteKSwfYeo4rL6+L/q2tyC9QtD/PgZbkdyJQ==}
    engines: {node: '>=18'}

  markdownlint@0.36.1:
    resolution: {integrity: sha512-s73fU2CQN7WCgjhaQUQ8wYESQNzGRNOKDd+3xgVqu8kuTEhmwepd/mxOv1LR2oV046ONrTLBFsM7IoKWNvmy5g==}
    engines: {node: '>=18'}

  markdownlint@0.38.0:
    resolution: {integrity: sha512-xaSxkaU7wY/0852zGApM8LdlIfGCW8ETZ0Rr62IQtAnUMlMuifsg09vWJcNYeL4f0anvr8Vo4ZQar8jGpV0btQ==}
    engines: {node: '>=20'}

  marked@12.0.2:
    resolution: {integrity: sha512-qXUm7e/YKFoqFPYPa3Ukg9xlI5cyAtGmyEIzMfW//m6kXwCy2Ps9DYf5ioijFKQ8qyuscrHoY04iJGctu2Kg0Q==}
    engines: {node: '>= 18'}
    hasBin: true

  math-intrinsics@1.1.0:
    resolution: {integrity: sha512-/IXtbwEk5HTPyEwyKX6hGkYXxM9nbj64B+ilVJnC/R6B0pH5G4V3b0pVbL7DBj4tkhBAppbQUlf6F6Xl9LHu1g==}
    engines: {node: '>= 0.4'}

  mdurl@2.0.0:
    resolution: {integrity: sha512-Lf+9+2r+Tdp5wXDXC4PcIBjTDtq4UKjCPMQhKIuzpJNW0b96kVqSwW0bT7FhRSfmAiFYgP+SCRvdrDozfh0U5w==}

  media-typer@0.3.0:
    resolution: {integrity: sha512-dq+qelQ9akHpcOl/gUVRTxVIOkAJ1wR3QAvb4RsVjS8oVoFjDGTc679wJYmUmknUF5HwMLOgb5O+a3KxfWapPQ==}
    engines: {node: '>= 0.6'}

  merge-descriptors@1.0.3:
    resolution: {integrity: sha512-gaNvAS7TZ897/rVaZ0nMtAyxNyi/pdbjbAwUpFQpN70GqnVfOiXpeUUMKRBmzXaSQ8DdTX4/0ms62r2K+hE6mQ==}

  merge-stream@2.0.0:
    resolution: {integrity: sha512-abv/qOcuPfk3URPfDzmZU1LKmuw8kT+0nIHvKrKgFrwifol/doWcdA4ZqsWQ8ENrFKkd67Mfpo/LovbIUsbt3w==}

  merge2@1.4.1:
    resolution: {integrity: sha512-8q7VEgMJW4J8tcfVPy8g09NcQwZdbwFEqhe/WZkoIzjn/3TGDwtOCYtXGxA3O8tPzpczCCDgv+P2P5y00ZJOOg==}
    engines: {node: '>= 8'}

  methods@1.1.2:
    resolution: {integrity: sha512-iclAHeNqNm68zFtnZ0e+1L2yUIdvzNoauKU4WBA3VvH/vPFieF7qfRlwUZU+DA9P9bPXIS90ulxoUoCH23sV2w==}
    engines: {node: '>= 0.6'}

  micromark-core-commonmark@2.0.3:
    resolution: {integrity: sha512-RDBrHEMSxVFLg6xvnXmb1Ayr2WzLAWjeSATAoxwKYJV94TeNavgoIdA0a9ytzDSVzBy2YKFK+emCPOEibLeCrg==}

  micromark-extension-directive@4.0.0:
    resolution: {integrity: sha512-/C2nqVmXXmiseSSuCdItCMho7ybwwop6RrrRPk0KbOHW21JKoCldC+8rFOaundDoRBUWBnJJcxeA/Kvi34WQXg==}

  micromark-extension-gfm-autolink-literal@2.1.0:
    resolution: {integrity: sha512-oOg7knzhicgQ3t4QCjCWgTmfNhvQbDDnJeVu9v81r7NltNCVmhPy1fJRX27pISafdjL+SVc4d3l48Gb6pbRypw==}

  micromark-extension-gfm-footnote@2.1.0:
    resolution: {integrity: sha512-/yPhxI1ntnDNsiHtzLKYnE3vf9JZ6cAisqVDauhp4CEHxlb4uoOTxOCJ+9s51bIB8U1N1FJ1RXOKTIlD5B/gqw==}

  micromark-extension-gfm-table@2.1.1:
    resolution: {integrity: sha512-t2OU/dXXioARrC6yWfJ4hqB7rct14e8f7m0cbI5hUmDyyIlwv5vEtooptH8INkbLzOatzKuVbQmAYcbWoyz6Dg==}

  micromark-extension-math@3.1.0:
    resolution: {integrity: sha512-lvEqd+fHjATVs+2v/8kg9i5Q0AP2k85H0WUOwpIVvUML8BapsMvh1XAogmQjOCsLpoKRCVQqEkQBB3NhVBcsOg==}

  micromark-factory-destination@2.0.1:
    resolution: {integrity: sha512-Xe6rDdJlkmbFRExpTOmRj9N3MaWmbAgdpSrBQvCFqhezUn4AHqJHbaEnfbVYYiexVSs//tqOdY/DxhjdCiJnIA==}

  micromark-factory-label@2.0.1:
    resolution: {integrity: sha512-VFMekyQExqIW7xIChcXn4ok29YE3rnuyveW3wZQWWqF4Nv9Wk5rgJ99KzPvHjkmPXF93FXIbBp6YdW3t71/7Vg==}

  micromark-factory-space@2.0.1:
    resolution: {integrity: sha512-zRkxjtBxxLd2Sc0d+fbnEunsTj46SWXgXciZmHq0kDYGnck/ZSGj9/wULTV95uoeYiK5hRXP2mJ98Uo4cq/LQg==}

  micromark-factory-title@2.0.1:
    resolution: {integrity: sha512-5bZ+3CjhAd9eChYTHsjy6TGxpOFSKgKKJPJxr293jTbfry2KDoWkhBb6TcPVB4NmzaPhMs1Frm9AZH7OD4Cjzw==}

  micromark-factory-whitespace@2.0.1:
    resolution: {integrity: sha512-Ob0nuZ3PKt/n0hORHyvoD9uZhr+Za8sFoP+OnMcnWK5lngSzALgQYKMr9RJVOWLqQYuyn6ulqGWSXdwf6F80lQ==}

  micromark-util-character@2.1.1:
    resolution: {integrity: sha512-wv8tdUTJ3thSFFFJKtpYKOYiGP2+v96Hvk4Tu8KpCAsTMs6yi+nVmGh1syvSCsaxz45J6Jbw+9DD6g97+NV67Q==}

  micromark-util-chunked@2.0.1:
    resolution: {integrity: sha512-QUNFEOPELfmvv+4xiNg2sRYeS/P84pTW0TCgP5zc9FpXetHY0ab7SxKyAQCNCc1eK0459uoLI1y5oO5Vc1dbhA==}

  micromark-util-classify-character@2.0.1:
    resolution: {integrity: sha512-K0kHzM6afW/MbeWYWLjoHQv1sgg2Q9EccHEDzSkxiP/EaagNzCm7T/WMKZ3rjMbvIpvBiZgwR3dKMygtA4mG1Q==}

  micromark-util-combine-extensions@2.0.1:
    resolution: {integrity: sha512-OnAnH8Ujmy59JcyZw8JSbK9cGpdVY44NKgSM7E9Eh7DiLS2E9RNQf0dONaGDzEG9yjEl5hcqeIsj4hfRkLH/Bg==}

  micromark-util-decode-numeric-character-reference@2.0.2:
    resolution: {integrity: sha512-ccUbYk6CwVdkmCQMyr64dXz42EfHGkPQlBj5p7YVGzq8I7CtjXZJrubAYezf7Rp+bjPseiROqe7G6foFd+lEuw==}

  micromark-util-encode@2.0.1:
    resolution: {integrity: sha512-c3cVx2y4KqUnwopcO9b/SCdo2O67LwJJ/UyqGfbigahfegL9myoEFoDYZgkT7f36T0bLrM9hZTAaAyH+PCAXjw==}

  micromark-util-html-tag-name@2.0.1:
    resolution: {integrity: sha512-2cNEiYDhCWKI+Gs9T0Tiysk136SnR13hhO8yW6BGNyhOC4qYFnwF1nKfD3HFAIXA5c45RrIG1ub11GiXeYd1xA==}

  micromark-util-normalize-identifier@2.0.1:
    resolution: {integrity: sha512-sxPqmo70LyARJs0w2UclACPUUEqltCkJ6PhKdMIDuJ3gSf/Q+/GIe3WKl0Ijb/GyH9lOpUkRAO2wp0GVkLvS9Q==}

  micromark-util-resolve-all@2.0.1:
    resolution: {integrity: sha512-VdQyxFWFT2/FGJgwQnJYbe1jjQoNTS4RjglmSjTUlpUMa95Htx9NHeYW4rGDJzbjvCsl9eLjMQwGeElsqmzcHg==}

  micromark-util-sanitize-uri@2.0.1:
    resolution: {integrity: sha512-9N9IomZ/YuGGZZmQec1MbgxtlgougxTodVwDzzEouPKo3qFWvymFHWcnDi2vzV1ff6kas9ucW+o3yzJK9YB1AQ==}

  micromark-util-subtokenize@2.1.0:
    resolution: {integrity: sha512-XQLu552iSctvnEcgXw6+Sx75GflAPNED1qx7eBJ+wydBb2KCbRZe+NwvIEEMM83uml1+2WSXpBAcp9IUCgCYWA==}

  micromark-util-symbol@2.0.1:
    resolution: {integrity: sha512-vs5t8Apaud9N28kgCrRUdEed4UJ+wWNvicHLPxCa9ENlYuAY31M0ETy5y1vA33YoNPDFTghEbnh6efaE8h4x0Q==}

  micromark-util-types@2.0.2:
    resolution: {integrity: sha512-Yw0ECSpJoViF1qTU4DC6NwtC4aWGt1EkzaQB8KPPyCRR8z9TWeV0HbEFGTO+ZY1wB22zmxnJqhPyTpOVCpeHTA==}

  micromark@4.0.2:
    resolution: {integrity: sha512-zpe98Q6kvavpCr1NPVSCMebCKfD7CA2NqZ+rykeNhONIJBpc1tFKt9hucLGwha3jNTNI8lHpctWJWoimVF4PfA==}

  micromatch@4.0.8:
    resolution: {integrity: sha512-PXwfBhYu0hBCPw8Dn0E+WDYb7af3dSLVWKi3HGv84IdF4TyFoC0ysxFd0Goxw7nSv4T/PzEJQxsYsEiFCKo2BA==}
    engines: {node: '>=8.6'}

  mime-db@1.52.0:
    resolution: {integrity: sha512-sPU4uV7dYlvtWJxwwxHD0PuihVNiE7TyAbQ5SWxDCB9mUYvOgroQOwYQQOKPJ8CIbE+1ETVlOoK1UC2nU3gYvg==}
    engines: {node: '>= 0.6'}

  mime-types@2.1.35:
    resolution: {integrity: sha512-ZDY+bPm5zTTF+YpCrAU9nK0UgICYPT0QtT1NZWFv4s++TNkcgVaT0g6+4R2uI4MjQjzysHB1zxuWL50hzaeXiw==}
    engines: {node: '>= 0.6'}

  mime@1.6.0:
    resolution: {integrity: sha512-x0Vn8spI+wuJ1O6S7gnbaQg8Pxh4NNHb7KSINmEWKiPE4RKOplvijn+NkmYmmRgP68mc70j2EbeTFRsrswaQeg==}
    engines: {node: '>=4'}
    hasBin: true

  mimic-fn@4.0.0:
    resolution: {integrity: sha512-vqiC06CuhBTUdZH+RYl8sFrL096vA45Ok5ISO6sE/Mr1jRbGH4Csnhi8f3wKVl7x8mO4Au7Ir9D3Oyv1VYMFJw==}
    engines: {node: '>=12'}

  min-indent@1.0.1:
    resolution: {integrity: sha512-I9jwMn07Sy/IwOj3zVkVik2JTvgpaykDZEigL6Rx6N9LbMywwUSMtxET+7lVoDLLd3O3IXwJwvuuns8UB/HeAg==}
    engines: {node: '>=4'}

  mini-svg-data-uri@1.4.4:
    resolution: {integrity: sha512-r9deDe9p5FJUPZAk3A59wGH7Ii9YrjjWw0jmw/liSbHl2CHiyXj6FcDXDu2K3TjVAXqiJdaw3xxwlZZr9E6nHg==}
    hasBin: true

  minimatch@10.0.3:
    resolution: {integrity: sha512-IPZ167aShDZZUMdRk66cyQAW3qr0WzbHkPdMYa8bzZhlHhO3jALbKdxcaak7W9FfT2rZNpQuUu4Od7ILEpXSaw==}
    engines: {node: 20 || >=22}

  minimatch@3.1.2:
    resolution: {integrity: sha512-J7p63hRiAjw1NDEww1W7i37+ByIrOWO5XQQAzZ3VOcL0PNybwpfmV/N05zFAzwQ9USyEcX6t3UO+K5aqBQOIHw==}

  minimist@1.2.8:
    resolution: {integrity: sha512-2yyAR8qBkN3YuheJanUpWC5U3bb5osDywNB8RzDVlDwDHbocAJveqqj1u8+SVD7jkWT4yvsHCpWqqWqAxb0zCA==}

  minipass@7.1.2:
    resolution: {integrity: sha512-qOOzS1cBTWYF4BH8fVePDBOO9iptMnGUEZwNc/cMWnTV2nVLZ7VoNWEPHkYczZA0pdoA7dl6e7FL659nX9S2aw==}
    engines: {node: '>=16 || 14 >=14.17'}

  minizlib@3.0.2:
    resolution: {integrity: sha512-oG62iEk+CYt5Xj2YqI5Xi9xWUeZhDI8jjQmC5oThVH5JGCTgIjr7ciJDzC7MBzYd//WvR1OTmP5Q38Q8ShQtVA==}
    engines: {node: '>= 18'}

  mkdirp@3.0.1:
    resolution: {integrity: sha512-+NsyUUAZDmo6YVHzL/stxSu3t9YS1iljliy3BSDrXJ/dkn1KYdmtZODGGjLcc9XLgVVpH4KshHB8XmZgMhaBXg==}
    engines: {node: '>=10'}
    hasBin: true

  mlly@1.8.0:
    resolution: {integrity: sha512-l8D9ODSRWLe2KHJSifWGwBqpTZXIXTeo8mlKjY+E2HAakaTeNpqAyBZ8GSqLzHgw4XmHmC8whvpjJNMbFZN7/g==}

  morgan@1.10.1:
    resolution: {integrity: sha512-223dMRJtI/l25dJKWpgij2cMtywuG/WiUKXdvwfbhGKBhy1puASqXwFzmWZ7+K73vUPoR7SS2Qz2cI/g9MKw0A==}
    engines: {node: '>= 0.8.0'}

  ms@2.0.0:
    resolution: {integrity: sha512-Tpp60P6IUJDTuOq/5Z8cdskzJujfwqfOTkrwIwj7IRISpnkJnT6SyJ4PCPnGMoFjC9ddhal5KVIYtAt97ix05A==}

  ms@2.1.3:
    resolution: {integrity: sha512-6FlzubTLZG3J2a/NVCAleEhjzq5oxgHyaCU9yYXvcLsvoVaHJq/s5xXI6/XXP6tz7R9xAOtHnSO/tXtF3WRTlA==}

  nanoid@3.3.11:
    resolution: {integrity: sha512-N8SpfPUnUp1bK+PMYW8qSWdl9U+wwNWI4QKxOYDy9JAro3WMX7p2OeVRF9v+347pnakNevPmiHhNmZ2HbFA76w==}
    engines: {node: ^10 || ^12 || ^13.7 || ^14 || >=15.0.1}
    hasBin: true

  needle@3.3.1:
    resolution: {integrity: sha512-6k0YULvhpw+RoLNiQCRKOl09Rv1dPLr8hHnVjHqdolKwDrdNyk+Hmrthi4lIGPPz3r39dLx0hsF5s40sZ3Us4Q==}
    engines: {node: '>= 4.4.x'}
    hasBin: true

  negotiator@0.6.3:
    resolution: {integrity: sha512-+EUsqGPLsM+j/zdChZjsnX51g4XrHFOIXwfnCVPGlQk/k5giakcKsuxCObBRu6DSm9opw/O6slWbJdghQM4bBg==}
    engines: {node: '>= 0.6'}

  netmask@2.0.2:
    resolution: {integrity: sha512-dBpDMdxv9Irdq66304OLfEmQ9tbNRFnFTuZiLo+bD+r332bBmMJ8GBLXklIXXgxd3+v9+KUnZaUR5PJMa75Gsg==}
    engines: {node: '>= 0.4.0'}

  next-auth@4.24.11:
    resolution: {integrity: sha512-pCFXzIDQX7xmHFs4KVH4luCjaCbuPRtZ9oBUjUhOk84mZ9WVPf94n87TxYI4rSRf9HmfHEF8Yep3JrYDVOo3Cw==}
    peerDependencies:
      '@auth/core': 0.34.2
      next: ^12.2.5 || ^13 || ^14 || ^15
      nodemailer: ^6.6.5
      react: ^17.0.2 || ^18 || ^19
      react-dom: ^17.0.2 || ^18 || ^19
    peerDependenciesMeta:
      '@auth/core':
        optional: true
      nodemailer:
        optional: true

  next@14.2.5:
    resolution: {integrity: sha512-0f8aRfBVL+mpzfBjYfQuLWh2WyAwtJXCRfkPF4UJ5qd2YwrHczsrSzXU4tRMV0OAxR8ZJZWPFn6uhSC56UTsLA==}
    engines: {node: '>=18.17.0'}
    hasBin: true
    peerDependencies:
      '@opentelemetry/api': ^1.1.0
      '@playwright/test': ^1.41.2
      react: ^18.2.0
      react-dom: ^18.2.0
      sass: ^1.3.0
    peerDependenciesMeta:
      '@opentelemetry/api':
        optional: true
      '@playwright/test':
        optional: true
      sass:
        optional: true

  node-email-verifier@2.0.0:
    resolution: {integrity: sha512-AHcppjOH2KT0mxakrxFMOMjV/gOVMRpYvnJUkNfgF9oJ3INdVmqcMFJ5TlM8elpTPwt6A7bSp1IMnnWcxGom/Q==}
    engines: {node: '>=16.0.0'}

  node-ensure@0.0.0:
    resolution: {integrity: sha512-DRI60hzo2oKN1ma0ckc6nQWlHU69RH6xN0sjQTjMpChPfTYvKZdcQFfdYK2RWbJcKyUizSIy/l8OTGxMAM1QDw==}

  node-fetch@2.7.0:
    resolution: {integrity: sha512-c4FRfUm/dbcWZ7U+1Wq0AwCyFL+3nt2bEw05wfxSz+DWpWsitgmSgYmy2dQdWyKC1694ELPqMs/YzUSNozLt8A==}
    engines: {node: 4.x || >=6.0.0}
    peerDependencies:
      encoding: ^0.1.0
    peerDependenciesMeta:
      encoding:
        optional: true

  node-releases@2.0.20:
    resolution: {integrity: sha512-7gK6zSXEH6neM212JgfYFXe+GmZQM+fia5SsusuBIUgnPheLFBmIPhtFoAQRj8/7wASYQnbDlHPVwY0BefoFgA==}

  normalize-range@0.1.2:
    resolution: {integrity: sha512-bdok/XvKII3nUpklnV6P2hxtMNrCboOjAcyBuQnWEhO665FwrSNRxU+AqpsyvO6LgGYPspN+lu5CLtw4jPRKNA==}
    engines: {node: '>=0.10.0'}

  npm-run-path@5.3.0:
    resolution: {integrity: sha512-ppwTtiJZq0O/ai0z7yfudtBpWIoxM8yE6nHi1X47eFR2EWORqfbu6CnPlNsjeN683eT0qG6H/Pyf9fCcvjnnnQ==}
    engines: {node: ^12.20.0 || ^14.13.1 || >=16.0.0}

  npx@10.2.2:
    resolution: {integrity: sha512-eImmySusyeWphzs5iNh791XbZnZG0FSNvM4KSah34pdQQIDsdTDhIwg1sjN3AIVcjGLpbQ/YcfqHPshKZQK1fA==}
    deprecated: This package is now part of the npm CLI.
    hasBin: true
    bundledDependencies:
      - npm
      - libnpx

  nth-check@2.1.1:
    resolution: {integrity: sha512-lqjrjmaOoAnWfMmBPL+XNnynZh2+swxiX3WUE0s4yEHI6m+AwrK2UZOimIRl3X/4QctVqS8AiZjFqyOGrMXb/w==}

  nwsapi@2.2.22:
    resolution: {integrity: sha512-ujSMe1OWVn55euT1ihwCI1ZcAaAU3nxUiDwfDQldc51ZXaB9m2AyOn6/jh1BLe2t/G8xd6uKG1UBF2aZJeg2SQ==}

  oauth@0.9.15:
    resolution: {integrity: sha512-a5ERWK1kh38ExDEfoO6qUHJb32rd7aYmPHuyCu3Fta/cnICvYmgd2uhuKXvPD+PXB+gCEYYEaQdIRAjCOwAKNA==}

  object-assign@4.1.1:
    resolution: {integrity: sha512-rJgTQnkUnH1sFw8yT6VSU3zD3sWmu6sZhIseY8VX+GRu3P6F7Fu+JNDoXfklElbLJSnc3FUQHVe4cU5hj+BcUg==}
    engines: {node: '>=0.10.0'}

  object-hash@2.2.0:
    resolution: {integrity: sha512-gScRMn0bS5fH+IuwyIFgnh9zBdo4DV+6GhygmWM9HyNJSgS0hScp1f5vjtm7oIIOiT9trXrShAkLFSc2IqKNgw==}
    engines: {node: '>= 6'}

  object-inspect@1.13.4:
    resolution: {integrity: sha512-W67iLl4J2EXEGTbfeHCffrjDfitvLANg0UlX3wFUUSTx92KXRFegMHUVgSqE+wvhAbi4WqjGg9czysTV2Epbew==}
    engines: {node: '>= 0.4'}

  oidc-token-hash@5.1.1:
    resolution: {integrity: sha512-D7EmwxJV6DsEB6vOFLrBM2OzsVgQzgPWyHlV2OOAVj772n+WTXpudC9e9u5BVKQnYwaD30Ivhi9b+4UeBcGu9g==}
    engines: {node: ^10.13.0 || >=12.0.0}

  on-finished@2.3.0:
    resolution: {integrity: sha512-ikqdkGAAyf/X/gPhXGvfgAytDZtDbr+bkNUJ0N9h5MI/dmdgCs3l6hoHrcUv41sRKew3jIwrp4qQDXiK99Utww==}
    engines: {node: '>= 0.8'}

  on-finished@2.4.1:
    resolution: {integrity: sha512-oVlzkg3ENAhCk2zdv7IJwd/QUD4z2RxRwpkcGY8psCVcCYZNq4wYnVWALHM+brtuJjePWiYF/ClmuDr8Ch5+kg==}
    engines: {node: '>= 0.8'}

  on-headers@1.1.0:
    resolution: {integrity: sha512-737ZY3yNnXy37FHkQxPzt4UZ2UWPWiCZWLvFZ4fu5cueciegX0zGPnrlY6bwRg4FdQOe9YU8MkmJwGhoMybl8A==}
    engines: {node: '>= 0.8'}

  once@1.4.0:
    resolution: {integrity: sha512-lNaJgI+2Q5URQBkccEKHTQOPaXdUxnZZElQTZY0MFUAuaEqe1E+Nyvgdz/aIyNi6Z9MzO5dv1H8n58/GELp3+w==}

  onetime@6.0.0:
    resolution: {integrity: sha512-1FlR+gjXK7X+AsAHso35MnyN5KqGwJRi/31ft6x0M194ht7S+rWAvd7PHss9xSKMzE0asv1pyIHaJYq+BbacAQ==}
    engines: {node: '>=12'}

  openid-client@5.7.1:
    resolution: {integrity: sha512-jDBPgSVfTnkIh71Hg9pRvtJc6wTwqjRkN88+gCFtYWrlP4Yx2Dsrow8uPi3qLr/aeymPF3o2+dS+wOpglK04ew==}

  p-limit@5.0.0:
    resolution: {integrity: sha512-/Eaoq+QyLSiXQ4lyYV23f14mZRQcXnxfHrN0vCai+ak9G0pp9iEQukIIZq5NccEvwRB8PUnZT0KsOoDCINS1qQ==}
    engines: {node: '>=18'}

  pac-proxy-agent@7.2.0:
    resolution: {integrity: sha512-TEB8ESquiLMc0lV8vcd5Ql/JAKAoyzHFXaStwjkzpOpC5Yv+pIzLfHvjTSdf3vpa2bMiUQrg9i6276yn8666aA==}
    engines: {node: '>= 14'}

  pac-resolver@7.0.1:
    resolution: {integrity: sha512-5NPgf87AT2STgwa2ntRMr45jTKrYBGkVU36yT0ig/n/GMAa3oPqhZfIQ2kMEimReg0+t9kZViDVZ83qfVUlckg==}
    engines: {node: '>= 14'}

  package-json-from-dist@1.0.1:
    resolution: {integrity: sha512-UEZIS3/by4OC8vL3P2dTXRETpebLI2NiI5vIrjaD/5UtrkFX/tNbwjTSRAGC/+7CAo2pIcBaRgWmcBBHcsaCIw==}

  parse-entities@4.0.2:
    resolution: {integrity: sha512-GG2AQYWoLgL877gQIKeRPGO1xF9+eG1ujIb5soS5gPvLQ1y2o8FL90w2QWNdf9I361Mpp7726c+lj3U0qK1uGw==}

  parse5-htmlparser2-tree-adapter@7.1.0:
    resolution: {integrity: sha512-ruw5xyKs6lrpo9x9rCZqZZnIUntICjQAd0Wsmp396Ul9lN/h+ifgVV1x1gZHi8euej6wTfpqX8j+BFQxF0NS/g==}

  parse5-parser-stream@7.1.2:
    resolution: {integrity: sha512-JyeQc9iwFLn5TbvvqACIF/VXG6abODeB3Fwmv/TGdLk2LfbWkaySGY72at4+Ty7EkPZj854u4CrICqNk2qIbow==}

  parse5@7.3.0:
    resolution: {integrity: sha512-IInvU7fabl34qmi9gY8XOVxhYyMyuH2xUNpb2q8/Y+7552KlejkRvqvD19nMoUW/uQGGbqNpA6Tufu5FL5BZgw==}

  parseurl@1.3.3:
    resolution: {integrity: sha512-CiyeOxFT/JZyN5m0z9PfXw4SCBJ6Sygz1Dpl0wqjlhDEGGBP1GnsUVEL0p63hoG1fcj3fHynXi9NYO4nWOL+qQ==}
    engines: {node: '>= 0.8'}

  path-is-absolute@1.0.1:
    resolution: {integrity: sha512-AVbw3UJ2e9bq64vSaS9Am0fje1Pa8pbGqTTsmXfaIiMpnr5DlDhfJOuLj9Sf95ZPVDAUerDfEk88MPmPe7UCQg==}
    engines: {node: '>=0.10.0'}

  path-key@3.1.1:
    resolution: {integrity: sha512-ojmeN0qd+y0jszEtoY48r0Peq5dwMEkIlCOu6Q5f41lfkswXuKtYrhgoTpLnyIcHm24Uhqx+5Tqm2InSwLhE6Q==}
    engines: {node: '>=8'}

  path-key@4.0.0:
    resolution: {integrity: sha512-haREypq7xkM7ErfgIyA0z+Bj4AGKlMSdlQE2jvJo6huWD1EdkKYV+G/T4nq0YEF2vgTT8kqMFKo1uHn950r4SQ==}
    engines: {node: '>=12'}

  path-scurry@2.0.0:
    resolution: {integrity: sha512-ypGJsmGtdXUOeM5u93TyeIEfEhM6s+ljAhrk5vAvSx8uyY/02OvrZnA0YNGUrPXfpJMgI1ODd3nwz8Npx4O4cg==}
    engines: {node: 20 || >=22}

  path-to-regexp@0.1.12:
    resolution: {integrity: sha512-RA1GjUVMnvYFxuqovrEqZoxxW5NUZqbwKtYz/Tt7nXerk0LbLblQmrsgdeOxV5SFHf0UDggjS/bSeOZwt1pmEQ==}

  path-type@5.0.0:
    resolution: {integrity: sha512-5HviZNaZcfqP95rwpv+1HDgUamezbqdSYTyzjTvwtJSnIH+3vnbmWsItli8OFEndS984VT55M3jduxZbX351gg==}
    engines: {node: '>=12'}

  pathe@1.1.2:
    resolution: {integrity: sha512-whLdWMYL2TwI08hn8/ZqAbrVemu0LNaNNJZX73O6qaIdCTfXutsLhMkjdENX0qhsQ9uIimo4/aQOmXkoon2nDQ==}

  pathe@2.0.3:
    resolution: {integrity: sha512-WUjGcAqP1gQacoQe+OBJsFA7Ld4DyXuUIjZ5cc75cLHvJ7dtNsTugphxIADwspS+AraAUePCKrSVtPLFj/F88w==}

  pathval@1.1.1:
    resolution: {integrity: sha512-Dp6zGqpTdETdR63lehJYPeIOqpiNBNtc7BpWSLrOje7UaIsE5aY92r/AunQA7rsXvet3lrJ3JnZX29UPTKXyKQ==}

  pdf-parse@1.1.1:
    resolution: {integrity: sha512-v6ZJ/efsBpGrGGknjtq9J/oC8tZWq0KWL5vQrk2GlzLEQPUDB1ex+13Rmidl1neNN358Jn9EHZw5y07FFtaC7A==}
    engines: {node: '>=6.8.1'}

  picocolors@1.1.1:
    resolution: {integrity: sha512-xceH2snhtb5M9liqDsmEw56le376mTZkEX/jEb/RxNFyegNul7eNslCXP9FDj/Lcu0X8KEyMceP2ntpaHrDEVA==}

  picomatch@2.3.1:
    resolution: {integrity: sha512-JU3teHTNjmE2VCGFzuY8EXzCDVwEqB2a8fsIvwaStHhAWJEeVd1o1QD80CU6+ZdEXXSLbSsuLwJjkCBWqRQUVA==}
    engines: {node: '>=8.6'}

  pkg-types@1.3.1:
    resolution: {integrity: sha512-/Jm5M4RvtBFVkKWRu2BLUTNP8/M2a+UwuAX+ae4770q1qVGtfjG+WTCupoZixokjmHiry8uI+dlY8KXYV5HVVQ==}

  playwright-core@1.55.0:
    resolution: {integrity: sha512-GvZs4vU3U5ro2nZpeiwyb0zuFaqb9sUiAJuyrWpcGouD8y9/HLgGbNRjIph7zU9D3hnPaisMl9zG9CgFi/biIg==}
    engines: {node: '>=18'}
    hasBin: true

  playwright@1.55.0:
    resolution: {integrity: sha512-sdCWStblvV1YU909Xqx0DhOjPZE4/5lJsIS84IfN9dAZfcl/CIZ5O8l3o0j7hPMjDvqoTF8ZUcc+i/GL5erstA==}
    engines: {node: '>=18'}
    hasBin: true

  postcss-selector-parser@6.0.10:
    resolution: {integrity: sha512-IQ7TZdoaqbT+LCpShg46jnZVlhWD2w6iQYAcYXfHARZ7X1t/UGhhceQDs5X0cGqKvYlHNOuv7Oa1xmb0oQuA3w==}
    engines: {node: '>=4'}

  postcss-value-parser@4.2.0:
    resolution: {integrity: sha512-1NNCs6uurfkVbeXG4S8JFT9t19m45ICnif8zWLd5oPSZ50QnwMfK+H3jv408d4jw/7Bttv5axS5IiHoLaVNHeQ==}

  postcss@8.4.31:
    resolution: {integrity: sha512-PS08Iboia9mts/2ygV3eLpY5ghnUcfLV/EXTOW1E2qYxJKGGBUtNjN76FYHnMs36RmARn41bC0AZmn+rR0OVpQ==}
    engines: {node: ^10 || ^12 || >=14}

  postcss@8.5.6:
    resolution: {integrity: sha512-3Ybi1tAuwAP9s0r1UQ2J4n5Y0G05bJkpUIO0/bI9MhwmD70S5aTWbXGBwxHrelT+XM1k6dM0pk+SwNkpTRN7Pg==}
    engines: {node: ^10 || ^12 || >=14}

  preact-render-to-string@5.2.6:
    resolution: {integrity: sha512-JyhErpYOvBV1hEPwIxc/fHWXPfnEGdRKxc8gFdAZ7XV4tlzyzG847XAyEZqoDnynP88akM4eaHcSOzNcLWFguw==}
    peerDependencies:
      preact: '>=10'

  preact@10.27.1:
    resolution: {integrity: sha512-V79raXEWch/rbqoNc7nT9E4ep7lu+mI3+sBmfRD4i1M73R3WLYcCtdI0ibxGVf4eQL8ZIz2nFacqEC+rmnOORQ==}

  prettier@3.6.2:
    resolution: {integrity: sha512-I7AIg5boAr5R0FFtJ6rCfD+LFsWHp81dolrFD8S79U9tb8Az2nGrJncnMSnys+bpQJfRUzqs9hnA81OAA3hCuQ==}
    engines: {node: '>=14'}
    hasBin: true

  pretty-format@27.5.1:
    resolution: {integrity: sha512-Qb1gy5OrP5+zDf2Bvnzdl3jsTf1qXVMazbvCoKhtKqVs4/YK4ozX4gKQJJVyNe+cajNPn0KoC0MC3FUmaHWEmQ==}
    engines: {node: ^10.13.0 || ^12.13.0 || ^14.15.0 || >=15.0.0}

  pretty-format@29.7.0:
    resolution: {integrity: sha512-Pdlw/oPxN+aXdmM9R00JVC9WVFoCLTKJvDVLgmJ+qAffBMxsV85l/Lu7sNx4zSzPyoL2euImuEwHhOXdEgNFZQ==}
    engines: {node: ^14.15.0 || ^16.10.0 || >=18.0.0}

  pretty-format@3.8.0:
    resolution: {integrity: sha512-WuxUnVtlWL1OfZFQFuqvnvs6MiAGk9UNsBostyBOB0Is9wb5uRESevA6rnl/rkksXaGX3GzZhPup5d6Vp1nFew==}

  progress@2.0.3:
    resolution: {integrity: sha512-7PiHtLll5LdnKIMw100I+8xJXR5gW2QwWYkT6iJva0bXitZKa/XMrSbdmg3r2Xnaidz9Qumd0VPaMrZlF9V9sA==}
    engines: {node: '>=0.4.0'}

  prom-client@15.1.3:
    resolution: {integrity: sha512-6ZiOBfCywsD4k1BN9IX0uZhF+tJkV8q8llP64G5Hajs4JOeVLPCwpPVcpXy3BwYiUGgyJzsJJQeOIv7+hDSq8g==}
    engines: {node: ^16 || ^18 || >=20}

  prop-types@15.8.1:
    resolution: {integrity: sha512-oj87CgZICdulUohogVAR7AjlC0327U4el4L6eAvOqCeudMDVU0NThNaV+b9Df4dXgSP1gXMTnPdhfe/2qDH5cg==}

  proxy-addr@2.0.7:
    resolution: {integrity: sha512-llQsMLSUDUPT44jdrU/O37qlnifitDP+ZwrmmZcoSKyLKvtZxpyV0n2/bD/N4tBAAZ/gJEdZU7KMraoK1+XYAg==}
    engines: {node: '>= 0.10'}

  proxy-agent@6.5.0:
    resolution: {integrity: sha512-TmatMXdr2KlRiA2CyDu8GqR8EjahTG3aY3nXjdzFyoZbmB8hrBsTyMezhULIXKnC0jpfjlmiZ3+EaCzoInSu/A==}
    engines: {node: '>= 14'}

  proxy-from-env@1.1.0:
    resolution: {integrity: sha512-D+zkORCbA9f1tdWRK0RaCR3GPv50cMxcrz4X8k5LTSUD1Dkw47mKJEZQNunItRTkWwgtaUSo1RVFRIG9ZXiFYg==}

  psl@1.15.0:
    resolution: {integrity: sha512-JZd3gMVBAVQkSs6HdNZo9Sdo0LNcQeMNP3CozBJb3JYC/QUYZTnKxP+f8oWRX4rHP5EurWxqAHTSwUCjlNKa1w==}

  punycode.js@2.3.1:
    resolution: {integrity: sha512-uxFIHU0YlHYhDQtV4R9J6a52SLx28BCjT+4ieh7IGbgwVJWO+km431c4yRlREUAsAmt/uMjQUyQHNEPf0M39CA==}
    engines: {node: '>=6'}

  punycode@2.3.1:
    resolution: {integrity: sha512-vYt7UD1U9Wg6138shLtLOvdAu+8DsC/ilFtEVHcH+wydcSpNE20AfSOduf6MkRFahL5FY7X1oU7nKVZFtfq8Fg==}
    engines: {node: '>=6'}

  qs@6.13.0:
    resolution: {integrity: sha512-+38qI9SOr8tfZ4QmJNplMUxqjbe7LKvvZgWdExBOmd+egZTtjLB67Gu0HRX3u/XOq7UU2Nx6nsjvS16Z9uwfpg==}
    engines: {node: '>=0.6'}

  querystringify@2.2.0:
    resolution: {integrity: sha512-FIqgj2EUvTa7R50u0rGsyTftzjYmv/a3hO345bZNrqabNqjtgiDMgmo4mkUjd+nzU5oF3dClKqFIPUKybUyqoQ==}

  queue-microtask@1.2.3:
    resolution: {integrity: sha512-NuaNSa6flKT5JaSYQzJok04JzTL1CA6aGhv5rfLW3PgqA+M2ChpZQnAC8h8i4ZFkBS8X5RqkDBHA7r4hej3K9A==}

  range-parser@1.2.1:
    resolution: {integrity: sha512-Hrgsx+orqoygnmhFbKaHE6c296J+HTAQXoxEF6gNupROmmGJRoyzfG3ccAveqCBrwr/2yxQ5BVd/GTl5agOwSg==}
    engines: {node: '>= 0.6'}

  raw-body@2.5.2:
    resolution: {integrity: sha512-8zGqypfENjCIqGhgXToC8aB2r7YrBX+AQAfIPs/Mlk+BtPTztOvTS01NRW/3Eh60J+a48lt8qsCzirQ6loCVfA==}
    engines: {node: '>= 0.8'}

  react-cytoscapejs@2.0.0:
    resolution: {integrity: sha512-t3SSl1DQy7+JQjN+8QHi1anEJlM3i3aAeydHTsJwmjo/isyKK7Rs7oCvU6kZsB9NwZidzZQR21Vm2PcBLG/Tjg==}
    peerDependencies:
      cytoscape: ^3.2.19
      react: '>=15.0.0'

  react-dom@18.3.1:
    resolution: {integrity: sha512-5m4nQKp+rZRb09LNH59GM4BxTh9251/ylbKIbpe7TpGxfJ+9kv6BLkLBXIjjspbgbnIBNqlI23tRnTWT0snUIw==}
    peerDependencies:
      react: ^18.3.1

  react-is@16.13.1:
    resolution: {integrity: sha512-24e6ynE2H+OKt4kqsOvNd8kBpV65zoxbA4BVsEOB3ARVWQki/DHzaUoC5KuON/BiccDaCCTZBuOcfZs70kR8bQ==}

  react-is@17.0.2:
    resolution: {integrity: sha512-w2GsyukL62IJnlaff/nRegPQR94C/XXamvMWmSHRJ4y7Ts/4ocGRmTHvOs8PSE6pB3dWOrD/nueuU5sduBsQ4w==}

  react-is@18.3.1:
    resolution: {integrity: sha512-/LLMVyas0ljjAtoYiPqYiL8VWXzUUdThrmU5+n20DZv+a+ClRoevUzw5JxU+Ieh5/c87ytoTBV9G1FiKfNJdmg==}

  react-redux@9.2.0:
    resolution: {integrity: sha512-ROY9fvHhwOD9ySfrF0wmvu//bKCQ6AeZZq1nJNtbDC+kk5DuSuNX/n6YWYF/SYy7bSba4D4FSz8DJeKY/S/r+g==}
    peerDependencies:
      '@types/react': ^18.2.25 || ^19
      react: ^18.0 || ^19
      redux: ^5.0.0
    peerDependenciesMeta:
      '@types/react':
        optional: true
      redux:
        optional: true

  react-router-dom@6.30.1:
    resolution: {integrity: sha512-llKsgOkZdbPU1Eg3zK8lCn+sjD9wMRZZPuzmdWWX5SUs8OFkN5HnFVC0u5KMeMaC9aoancFI/KoLuKPqN+hxHw==}
    engines: {node: '>=14.0.0'}
    peerDependencies:
      react: '>=16.8'
      react-dom: '>=16.8'

  react-router@6.30.1:
    resolution: {integrity: sha512-X1m21aEmxGXqENEPG3T6u0Th7g0aS4ZmoNynhbs+Cn+q+QGTLt+d5IQ2bHAXKzKcxGJjxACpVbnYQSCRcfxHlQ==}
    engines: {node: '>=14.0.0'}
    peerDependencies:
      react: '>=16.8'

  react@18.3.1:
    resolution: {integrity: sha512-wS+hAgJShR0KhEvPJArfuPVN1+Hz1t0Y6n5jLrGQbkb4urgPE/0Rve+1kMB1v/oWgHgm4WIcV+i7F2pTVj+2iQ==}
    engines: {node: '>=0.10.0'}

  recharts@3.2.0:
    resolution: {integrity: sha512-fX0xCgNXo6mag9wz3oLuANR+dUQM4uIlTYBGTGq9CBRgW/8TZPzqPGYs5NTt8aENCf+i1CI8vqxT1py8L/5J2w==}
    engines: {node: '>=18'}
    peerDependencies:
      react: ^16.8.0 || ^17.0.0 || ^18.0.0 || ^19.0.0
      react-dom: ^16.0.0 || ^17.0.0 || ^18.0.0 || ^19.0.0
      react-is: ^16.8.0 || ^17.0.0 || ^18.0.0 || ^19.0.0

  redent@3.0.0:
    resolution: {integrity: sha512-6tDA8g98We0zd0GvVeMT9arEOnTw9qM03L9cJXaCjrip1OO764RDBLBfrB4cwzNGDj5OA5ioymC9GkizgWJDUg==}
    engines: {node: '>=8'}

  redux-thunk@3.1.0:
    resolution: {integrity: sha512-NW2r5T6ksUKXCabzhL9z+h206HQw/NJkcLm1GPImRQ8IzfXwRGqjVhKJGauHirT0DAuyy6hjdnMZaRoAcy0Klw==}
    peerDependencies:
      redux: ^5.0.0

  redux@5.0.1:
    resolution: {integrity: sha512-M9/ELqF6fy8FwmkpnF0S3YKOqMyoWJ4+CS5Efg2ct3oY9daQvd/Pc71FpGZsVsbl3Cpb+IIcjBDUnnyBdQbq4w==}

  requires-port@1.0.0:
    resolution: {integrity: sha512-KigOCHcocU3XODJxsu8i/j8T9tzT4adHiecwORRQ0ZZFcp7ahwXuRU1m+yuO90C5ZUyGeGfocHDI14M3L3yDAQ==}

  reselect@5.1.1:
    resolution: {integrity: sha512-K/BG6eIky/SBpzfHZv/dd+9JBFiS4SWV7FIujVyJRux6e45+73RaUHXLmIR1f7WOMaQ0U1km6qwklRQxpJJY0w==}

  reusify@1.1.0:
    resolution: {integrity: sha512-g6QUff04oZpHs0eG5p83rFLhHeV00ug/Yf9nZM6fLeUrPguBTkTQOdpAWWspMh55TZfVQDPaN3NQJfbVRAxdIw==}
    engines: {iojs: '>=1.0.0', node: '>=0.10.0'}

  rollup@4.50.1:
    resolution: {integrity: sha512-78E9voJHwnXQMiQdiqswVLZwJIzdBKJ1GdI5Zx6XwoFKUIk09/sSrr+05QFzvYb8q6Y9pPV45zzDuYa3907TZA==}
    engines: {node: '>=18.0.0', npm: '>=8.0.0'}
    hasBin: true

  rrweb-cssom@0.7.1:
    resolution: {integrity: sha512-TrEMa7JGdVm0UThDJSx7ddw5nVm3UJS9o9CCIZ72B1vSyEZoziDqBYP3XIoi/12lKrJR8rE3jeFHMok2F/Mnsg==}

  rrweb-cssom@0.8.0:
    resolution: {integrity: sha512-guoltQEx+9aMf2gDZ0s62EcV8lsXR+0w8915TC3ITdn2YueuNjdAYh/levpU9nFaoChh9RUS5ZdQMrKfVEN9tw==}

  run-con@1.3.2:
    resolution: {integrity: sha512-CcfE+mYiTcKEzg0IqS08+efdnH0oJ3zV0wSUFBNrMHMuxCtXvBCLzCJHatwuXDcu/RlhjTziTo/a1ruQik6/Yg==}
    hasBin: true

  run-parallel@1.2.0:
    resolution: {integrity: sha512-5l4VyZR86LZ/lDxZTR6jqL8AFE2S0IFLMP26AbjsLVADxHdhB/c0GUsH+y39UfCi3dzz8OlQuPmnaJOMoDHQBA==}

  safe-buffer@5.1.2:
    resolution: {integrity: sha512-Gd2UZBJDkXlY7GbJxfsE8/nvKkUEU1G38c1siN6QP6a9PT9MmHB8GnpscSmMJSoF8LOIrt8ud/wPtojys4G6+g==}

  safe-buffer@5.2.1:
    resolution: {integrity: sha512-rp3So07KcdmmKbGvgaNxQSJr7bGVSVk5S9Eq1F+ppbRo70+YeaDxkw5Dd8NPN+GD6bjnYm2VuPuCXmpuYvmCXQ==}

  safer-buffer@2.1.2:
    resolution: {integrity: sha512-YZo3K82SD7Riyi0E1EQPojLz7kpepnSQI9IyPbHHg1XXXevb5dJI7tpyN2ADxGcQbHG7vcyRHk0cbwqcQriUtg==}

  sax@1.4.1:
    resolution: {integrity: sha512-+aWOz7yVScEGoKNd4PA10LZ8sk0A/z5+nXQG5giUO5rprX9jgYsTdov9qCchZiPIZezbZH+jRut8nPodFAX4Jg==}

  saxes@6.0.0:
    resolution: {integrity: sha512-xAg7SOnEhrm5zI3puOOKyy1OMcMlIJZYNJY7xLBwSze0UjhPLnWfj2GF2EpT0jmzaJKIWKHLsaSSajf35bcYnA==}
    engines: {node: '>=v12.22.7'}

  scheduler@0.23.2:
    resolution: {integrity: sha512-UOShsPwz7NrMUqhR6t0hWjFduvOzbtv7toDH1/hIrfRNIDBnnBWd0CwJTGvTpngVlmwGCdP9/Zl/tVrDqcuYzQ==}

  semver@7.7.2:
    resolution: {integrity: sha512-RF0Fw+rO5AMf9MAyaRXI4AV0Ulj5lMHqVxxdSgiVbixSCXoEmmX/jk0CuJw4+3SqroYO9VoUh+HcuJivvtJemA==}
    engines: {node: '>=10'}
    hasBin: true

  send@0.19.0:
    resolution: {integrity: sha512-dW41u5VfLXu8SJh5bwRmyYUbAoSB3c9uQh6L8h/KtsFREPWpbX1lrljJo186Jc4nmci/sGUZ9a0a0J2zgfq2hw==}
    engines: {node: '>= 0.8.0'}

  serve-static@1.16.2:
    resolution: {integrity: sha512-VqpjJZKadQB/PEbEwvFdO43Ax5dFBZ2UECszz8bQ7pi7wt//PWe1P6MN7eCnjsatYtBT6EuiClbjSWP2WrIoTw==}
    engines: {node: '>= 0.8.0'}

  setprototypeof@1.2.0:
    resolution: {integrity: sha512-E5LDX7Wrp85Kil5bhZv46j8jOeboKq5JMmYM3gVGdGH8xFpPWXUMsNrlODCrkoxMEeNi/XZIwuRvY4XNwYMJpw==}

  shebang-command@2.0.0:
    resolution: {integrity: sha512-kHxr2zZpYtdmrN1qDjrrX/Z1rR1kG8Dx+gkpK1G4eXmvXswmcE1hTWBWYUzlraYw1/yZp6YuDY77YtvbN0dmDA==}
    engines: {node: '>=8'}

  shebang-regex@3.0.0:
    resolution: {integrity: sha512-7++dFhtcx3353uBaq8DDR4NuxBetBzC7ZQOhmTQInHEd6bSrXdiEyzCvG07Z44UYdLShWUyXt5M/yhz8ekcb1A==}
    engines: {node: '>=8'}

  side-channel-list@1.0.0:
    resolution: {integrity: sha512-FCLHtRD/gnpCiCHEiJLOwdmFP+wzCmDEkc9y7NsYxeF4u7Btsn1ZuwgwJGxImImHicJArLP4R0yX4c2KCrMrTA==}
    engines: {node: '>= 0.4'}

  side-channel-map@1.0.1:
    resolution: {integrity: sha512-VCjCNfgMsby3tTdo02nbjtM/ewra6jPHmpThenkTYh8pG9ucZ/1P8So4u4FGBek/BjpOVsDCMoLA/iuBKIFXRA==}
    engines: {node: '>= 0.4'}

  side-channel-weakmap@1.0.2:
    resolution: {integrity: sha512-WPS/HvHQTYnHisLo9McqBHOJk2FkHO/tlpvldyrnem4aeQp4hai3gythswg6p01oSoTl58rcpiFAjF2br2Ak2A==}
    engines: {node: '>= 0.4'}

  side-channel@1.1.0:
    resolution: {integrity: sha512-ZX99e6tRweoUXqR+VBrslhda51Nh5MTQwou5tnUDgbtyM0dBgmhEDtWGP/xbKn6hqfPRHujUNwz5fy/wbbhnpw==}
    engines: {node: '>= 0.4'}

  siginfo@2.0.0:
    resolution: {integrity: sha512-ybx0WO1/8bSBLEWXZvEd7gMW3Sn3JFlW3TvX1nREbDLRNQNaeNN8WK0meBwPdAaOI7TtRRRJn/Es1zhrrCHu7g==}

  signal-exit@4.1.0:
    resolution: {integrity: sha512-bzyZ1e88w9O1iNJbKnOlvYTrWPDl46O1bG0D3XInv+9tkPrxrN8jUUTiFlDkkmKWgn1M6CfIA13SuGqOa9Korw==}
    engines: {node: '>=14'}

  slash@5.1.0:
    resolution: {integrity: sha512-ZA6oR3T/pEyuqwMgAKT0/hAv8oAXckzbkmR0UkUosQ+Mc4RxGoJkRmwHgHufaenlyAgE1Mxgpdcrf75y6XcnDg==}
    engines: {node: '>=14.16'}

  smart-buffer@4.2.0:
    resolution: {integrity: sha512-94hK0Hh8rPqQl2xXc3HsaBoOXKV20MToPkcXvwbISWLEs+64sBq5kFgn2kJDHb1Pry9yrP0dxrCI9RRci7RXKg==}
    engines: {node: '>= 6.0.0', npm: '>= 3.0.0'}

  smol-toml@1.3.4:
    resolution: {integrity: sha512-UOPtVuYkzYGee0Bd2Szz8d2G3RfMfJ2t3qVdZUAozZyAk+a0Sxa+QKix0YCwjL/A1RR0ar44nCxaoN9FxdJGwA==}
    engines: {node: '>= 18'}

  socks-proxy-agent@8.0.5:
    resolution: {integrity: sha512-HehCEsotFqbPW9sJ8WVYB6UbmIMv7kUUORIF2Nncq4VQvBfNBLibW9YZR5dlYCSUhwcD628pRllm7n+E+YTzJw==}
    engines: {node: '>= 14'}

  socks@2.8.7:
    resolution: {integrity: sha512-HLpt+uLy/pxB+bum/9DzAgiKS8CX1EvbWxI4zlmgGCExImLdiad2iCwXT5Z4c9c3Eq8rP2318mPW2c+QbtjK8A==}
    engines: {node: '>= 10.0.0', npm: '>= 3.0.0'}

  source-map-js@1.2.1:
    resolution: {integrity: sha512-UXWMKhLOwVKb728IUtQPXxfYU+usdybtUrK/8uGE8CQMvrhOpwvzDBwj0QhSL7MQc7vIsISBG8VQ8+IDQxpfQA==}
    engines: {node: '>=0.10.0'}

  source-map@0.6.1:
    resolution: {integrity: sha512-UjgapumWlbMhkBgzT7Ykc5YXUT46F0iKu8SGXq0bcwP5dz/h0Plj6enJqjz1Zbq2l5WaqYnrVbwWOWMyF3F47g==}
    engines: {node: '>=0.10.0'}

  sprintf-js@1.0.3:
    resolution: {integrity: sha512-D9cPgkvLlV3t3IzL0D0YLvGA9Ahk4PcvVwUbN0dSGr1aP0Nrt4AEnTUbuGvquEC0mA64Gqt1fzirlRs5ibXx8g==}

  stackback@0.0.2:
    resolution: {integrity: sha512-1XMJE5fQo1jGH6Y/7ebnwPOBEkIEnT4QF32d5R1+VXdXveM0IBMJt8zfaxX1P3QhVwrYe+576+jkANtSS2mBbw==}

  statuses@2.0.1:
    resolution: {integrity: sha512-RwNA9Z/7PrK06rYLIzFMlaF+l73iwpzsqRIFgbMLbTcLD6cOao82TaWefPXQvB2fOC4AjuYSEndS7N/mTCbkdQ==}
    engines: {node: '>= 0.8'}

  std-env@3.9.0:
    resolution: {integrity: sha512-UGvjygr6F6tpH7o2qyqR6QYpwraIjKSdtzyBdyytFOHmPZY917kwdwLG0RbOjWOnKmnm3PeHjaoLLMie7kPLQw==}

  streamsearch@1.1.0:
    resolution: {integrity: sha512-Mcc5wHehp9aXz1ax6bZUyY5afg9u2rv5cqQI3mRrYkGC8rW2hM02jWuwjtL++LS5qinSyhj2QfLyNsuc+VsExg==}
    engines: {node: '>=10.0.0'}

  string-width@4.2.3:
    resolution: {integrity: sha512-wKyQRQpjJ0sIp62ErSZdGsjMJWsap5oRNihHhu6G7JVO/9jIB6UyevL+tXuOqrng8j/cxKTWyWUwvSTriiZz/g==}
    engines: {node: '>=8'}

  string-width@5.1.2:
    resolution: {integrity: sha512-HnLOCR3vjcY8beoNLtcjZ5/nxn2afmME6lhrDrebokqMap+XbeW8n9TXpPDOqdGK5qcI3oT0GKTW6wC7EMiVqA==}
    engines: {node: '>=12'}

  strip-ansi@6.0.1:
    resolution: {integrity: sha512-Y38VPSHcqkFrCpFnQ9vuSXmquuv5oXOKpGeT6aGrr3o3Gc9AlVa6JBfUSOCnbxGGZF+/0ooI7KrPuUSztUdU5A==}
    engines: {node: '>=8'}

  strip-ansi@7.1.2:
    resolution: {integrity: sha512-gmBGslpoQJtgnMAvOVqGZpEz9dyoKTCzy2nfz/n8aIFhN/jCE/rCmcxabB6jOOHV+0WNnylOxaxBQPSvcWklhA==}
    engines: {node: '>=12'}

  strip-final-newline@3.0.0:
    resolution: {integrity: sha512-dOESqjYr96iWYylGObzd39EuNTa5VJxyvVAEm5Jnh7KGo75V43Hk1odPQkNDyXNmUR6k+gEiDVXnjB8HJ3crXw==}
    engines: {node: '>=12'}

  strip-indent@3.0.0:
    resolution: {integrity: sha512-laJTa3Jb+VQpaC6DseHhF7dXVqHTfJPCRDaEbid/drOhgitgYku/letMUqOXFoWV0zIIUbjpdH2t+tYj4bQMRQ==}
    engines: {node: '>=8'}

  strip-json-comments@3.1.1:
    resolution: {integrity: sha512-6fPc+R4ihwqP6N/aIv2f1gMH8lOVtWQHoqC4yK6oSDVVocumAsfCqjkXnqiYMhmMwS/mEHLp7Vehlt3ql6lEig==}
    engines: {node: '>=8'}

  strip-literal@2.1.1:
    resolution: {integrity: sha512-631UJ6O00eNGfMiWG78ck80dfBab8X6IVFB51jZK5Icd7XAs60Z5y7QdSd/wGIklnWvRbUNloVzhOKKmutxQ6Q==}

  styled-jsx@5.1.1:
    resolution: {integrity: sha512-pW7uC1l4mBZ8ugbiZrcIsiIvVx1UmTfw7UkC3Um2tmfUq9Bhk8IiyEIPl6F8agHgjzku6j0xQEZbfA5uSgSaCw==}
    engines: {node: '>= 12.0.0'}
    peerDependencies:
      '@babel/core': '*'
      babel-plugin-macros: '*'
      react: '>= 16.8.0 || 17.x.x || ^18.0.0-0'
    peerDependenciesMeta:
      '@babel/core':
        optional: true
      babel-plugin-macros:
        optional: true

  supports-color@7.2.0:
    resolution: {integrity: sha512-qpCAvRl9stuOHveKsn7HncJRvv501qIacKzQlO/+Lwxc9+0q2wLyv4Dfvt80/DPn2pqOBsJdDiogXGR9+OvwRw==}
    engines: {node: '>=8'}

  symbol-tree@3.2.4:
    resolution: {integrity: sha512-9QNk5KwDF+Bvz+PyObkmSYjI5ksVUYtjW7AU22r2NKcfLJcXp96hkDWU3+XndOsUb+AQ9QhfzfCT2O+CNWT5Tw==}

  tabbable@6.2.0:
    resolution: {integrity: sha512-Cat63mxsVJlzYvN51JmVXIgNoUokrIaT2zLclCXjRd8boZ0004U4KCs/sToJ75C6sdlByWxpYnb5Boif1VSFew==}

  tailwindcss@4.1.13:
    resolution: {integrity: sha512-i+zidfmTqtwquj4hMEwdjshYYgMbOrPzb9a0M3ZgNa0JMoZeFC6bxZvO8yr8ozS6ix2SDz0+mvryPeBs2TFE+w==}

  tapable@2.2.3:
    resolution: {integrity: sha512-ZL6DDuAlRlLGghwcfmSn9sK3Hr6ArtyudlSAiCqQ6IfE+b+HHbydbYDIG15IfS5do+7XQQBdBiubF/cV2dnDzg==}
    engines: {node: '>=6'}

  tar@7.4.3:
    resolution: {integrity: sha512-5S7Va8hKfV7W5U6g3aYxXmlPoZVAwUMy9AOKyF2fVuZa2UD3qZjg578OrLRt8PcNN1PleVaL/5/yYATNL0ICUw==}
    engines: {node: '>=18'}

  tdigest@0.1.2:
    resolution: {integrity: sha512-+G0LLgjjo9BZX2MfdvPfH+MKLCrxlXSYec5DaPYP1fe6Iyhf0/fSmJ0bFiZ1F8BT6cGXl2LpltQptzjXKWEkKA==}

  test-exclude@6.0.0:
    resolution: {integrity: sha512-cAGWPIyOHU6zlmg88jwm7VRyXnMN7iV68OGAbYDk/Mh/xC/pzVPlQtY6ngoIH/5/tciuhGfvESU8GrHrcxD56w==}
    engines: {node: '>=8'}

  tiny-invariant@1.3.3:
    resolution: {integrity: sha512-+FbBPE1o9QAYvviau/qC5SE3caw21q3xkvWKBtja5vgqOWIHHJ3ioaq1VPfn/Szqctz2bU/oYeKd9/z5BL+PVg==}

  tinybench@2.9.0:
    resolution: {integrity: sha512-0+DUvqWMValLmha6lr4kD8iAMK1HzV0/aKnCtWb9v9641TnP/MFb7Pc2bxoxQjTXAErryXVgUOfv2YqNllqGeg==}

  tinypool@0.8.4:
    resolution: {integrity: sha512-i11VH5gS6IFeLY3gMBQ00/MmLncVP7JLXOw1vlgkytLmJK7QnEr7NXf0LBdxfmNPAeyetukOk0bOYrJrFGjYJQ==}
    engines: {node: '>=14.0.0'}

  tinyspy@2.2.1:
    resolution: {integrity: sha512-KYad6Vy5VDWV4GH3fjpseMQ/XU2BhIYP7Vzd0LG44qRWm/Yt2WCOTicFdvmgo6gWaqooMQCawTtILVQJupKu7A==}
    engines: {node: '>=14.0.0'}

  to-regex-range@5.0.1:
    resolution: {integrity: sha512-65P7iz6X5yEr1cwcgvQxbbIw7Uk3gOy5dIdtZ4rDveLqhrdJP+Li/Hx6tyK0NEb+2GCyneCMJiGqrADCSNk8sQ==}
    engines: {node: '>=8.0'}

  toidentifier@1.0.1:
    resolution: {integrity: sha512-o5sSPKEkg/DIQNmH43V0/uerLrpzVedkUh8tGNvaeXpfpuwjKenlSox/2O/BTlZUtEe+JG7s5YhEz608PlAHRA==}
    engines: {node: '>=0.6'}

  tough-cookie@4.1.4:
    resolution: {integrity: sha512-Loo5UUvLD9ScZ6jh8beX1T6sO1w2/MpCRpEP7V280GKMVUQ0Jzar2U3UJPsrdbziLEMMhu3Ujnq//rhiFuIeag==}
    engines: {node: '>=6'}

  tr46@0.0.3:
    resolution: {integrity: sha512-N3WMsuqV66lT30CrXNbEjx4GEwlow3v6rr4mCcv6prnfwhS01rkgyFdjPNBYd9br7LpXV1+Emh01fHnq2Gdgrw==}

  tr46@5.1.1:
    resolution: {integrity: sha512-hdF5ZgjTqgAntKkklYw0R03MG2x/bSzTtkxmIRw/sTNV8YXsCJ1tfLAX23lhxhHJlEf3CRCOCGGWw3vI3GaSPw==}
    engines: {node: '>=18'}

  tsconfck@3.1.6:
    resolution: {integrity: sha512-ks6Vjr/jEw0P1gmOVwutM3B7fWxoWBL2KRDb1JfqGVawBmO5UsvmWOQFGHBPl5yxYz4eERr19E6L7NMv+Fej4w==}
    engines: {node: ^18 || >=20}
    hasBin: true
    peerDependencies:
      typescript: ^5.0.0
    peerDependenciesMeta:
      typescript:
        optional: true

  tslib@2.8.1:
    resolution: {integrity: sha512-oJFu94HQb+KVduSUQL7wnpmqnfmLsOA/nAh6b6EH0wCEoK0/mPeXU6c3wKDV83MkOuHPRHtSXKKU99IBazS/2w==}

  type-detect@4.1.0:
    resolution: {integrity: sha512-Acylog8/luQ8L7il+geoSxhEkazvkslg7PSNKOX59mbB9cOveP5aq9h74Y7YU8yDpJwetzQQrfIwtf4Wp4LKcw==}
    engines: {node: '>=4'}

  type-is@1.6.18:
    resolution: {integrity: sha512-TkRKr9sUTxEH8MdfuCSP7VizJyzRNMjj2J2do2Jr3Kym598JVdEksuzPQCnlFPW4ky9Q+iA+ma9BGm06XQBy8g==}
    engines: {node: '>= 0.6'}

  typescript@5.9.2:
    resolution: {integrity: sha512-CWBzXQrc/qOkhidw1OzBTQuYRbfyxDXJMVJ1XNwUHGROVmuaeiEm3OslpZ1RV96d7SKKjZKrSJu3+t/xlw3R9A==}
    engines: {node: '>=14.17'}
    hasBin: true

  uc.micro@2.1.0:
    resolution: {integrity: sha512-ARDJmphmdvUk6Glw7y9DQ2bFkKBHwQHLi2lsaH6PPmz/Ka9sFOBsBluozhDltWmnv9u/cF6Rt87znRTPV+yp/A==}

  ufo@1.6.1:
    resolution: {integrity: sha512-9a4/uxlTWJ4+a5i0ooc1rU7C7YOw3wT+UGqdeNNHWnOF9qcMBgLRS+4IYUqbczewFx4mLEig6gawh7X6mFlEkA==}

  undici-types@7.10.0:
    resolution: {integrity: sha512-t5Fy/nfn+14LuOc2KNYg75vZqClpAiqscVvMygNnlsHBFpSXdJaYtXMcdNLpl/Qvc3P2cB3s6lOV51nqsFq4ag==}

  undici@7.16.0:
    resolution: {integrity: sha512-QEg3HPMll0o3t2ourKwOeUAZ159Kn9mx5pnzHRQO8+Wixmh88YdZRiIwat0iNzNNXn0yoEtXJqFpyW7eM8BV7g==}
    engines: {node: '>=20.18.1'}

  unfetch@4.2.0:
    resolution: {integrity: sha512-F9p7yYCn6cIW9El1zi0HI6vqpeIvBsr3dSuRO6Xuppb1u5rXpCPmMvLSyECLhybr9isec8Ohl0hPekMVrEinDA==}

  unicorn-magic@0.1.0:
    resolution: {integrity: sha512-lRfVq8fE8gz6QMBuDM6a+LO3IAzTi05H6gCVaUpir2E1Rwpo4ZUog45KpNXKC/Mn3Yb9UDuHumeFTo9iV/D9FQ==}
    engines: {node: '>=18'}

  universalify@0.2.0:
    resolution: {integrity: sha512-CJ1QgKmNg3CwvAv/kOFmtnEN05f0D/cn9QntgNOQlQF9dgvVTHj3t+8JPdjqawCHk7V/KA+fbUqzZ9XWhcqPUg==}
    engines: {node: '>= 4.0.0'}

  unpipe@1.0.0:
    resolution: {integrity: sha512-pjy2bYhSsufwWlKwPc+l3cN7+wuJlK6uz0YdJEOlQDbl6jo/YlPi4mb8agUkVC8BF7V8NuzeyPNqRksA3hztKQ==}
    engines: {node: '>= 0.8'}

  update-browserslist-db@1.1.3:
    resolution: {integrity: sha512-UxhIZQ+QInVdunkDAaiazvvT/+fXL5Osr0JZlJulepYu6Jd7qJtDZjlur0emRlT71EN3ScPoE7gvsuIKKNavKw==}
    hasBin: true
    peerDependencies:
      browserslist: '>= 4.21.0'

  url-parse@1.5.10:
    resolution: {integrity: sha512-WypcfiRhfeUP9vvF0j6rw0J3hrWrw6iZv3+22h6iRMJ/8z1Tj6XfLP4DsUix5MhMPnXpiHDoKyoZ/bdCkwBCiQ==}

  use-sync-external-store@1.5.0:
    resolution: {integrity: sha512-Rb46I4cGGVBmjamjphe8L/UnvJD+uPPtTkNvX5mZgqdbavhI4EbgIWJiIHXJ8bc/i9EQGPRh4DwEURJ552Do0A==}
    peerDependencies:
      react: ^16.8.0 || ^17.0.0 || ^18.0.0 || ^19.0.0

  util-deprecate@1.0.2:
    resolution: {integrity: sha512-EPD5q1uXyFxJpCrLnCc1nHnq3gOa6DZBocAIiI2TaSCA7VCJ1UJDMagCzIkXNsUYfD1daK//LTEQ8xiIbrHtcw==}

  utils-merge@1.0.1:
    resolution: {integrity: sha512-pMZTvIkT1d+TFGvDOqodOclx0QWkkgi6Tdoa8gC8ffGAAqz9pzPTZWAybbsHHoED/ztMtkv/VoYTYyShUn81hA==}
    engines: {node: '>= 0.4.0'}

  uuid@8.3.2:
    resolution: {integrity: sha512-+NYs2QeMWy+GWFOEm9xnn6HCDp0l7QBD7ml8zLUmJ+93Q5NF0NocErnwkTkXVFNiX3/fpC6afS8Dhb/gz7R7eg==}
    hasBin: true

  validator@13.15.15:
    resolution: {integrity: sha512-BgWVbCI72aIQy937xbawcs+hrVaN/CZ2UwutgaJ36hGqRrLNM+f5LUT/YPRbo8IV/ASeFzXszezV+y2+rq3l8A==}
    engines: {node: '>= 0.10'}

  vary@1.1.2:
    resolution: {integrity: sha512-BNGbWLfd0eUPabhkXUVm0j8uuvREyTh5ovRa/dyow/BqAbZJyC+5fU+IzQOzmAKzYqYRAISoRhdQr3eIZ/PXqg==}
    engines: {node: '>= 0.8'}

  victory-vendor@37.3.6:
    resolution: {integrity: sha512-SbPDPdDBYp+5MJHhBCAyI7wKM3d5ivekigc2Dk2s7pgbZ9wIgIBYGVw4zGHBml/qTFbexrofXW6Gu4noGxrOwQ==}

  vite-node@1.6.1:
    resolution: {integrity: sha512-YAXkfvGtuTzwWbDSACdJSg4A4DZiAqckWe90Zapc/sEX3XvHcw1NdurM/6od8J207tSDqNbSsgdCacBgvJKFuA==}
    engines: {node: ^18.0.0 || >=20.0.0}
    hasBin: true

<<<<<<< HEAD
  vite-tsconfig-paths@5.1.4:
    resolution: {integrity: sha512-cYj0LRuLV2c2sMqhqhGpaO3LretdtMn/BVX4cPLanIZuwwrkVl+lK84E/miEXkCHWXuq65rhNN4rXsBcOB3S4w==}
=======
  vite-tsconfig-paths@4.3.2:
    resolution: {integrity: sha512-0Vd/a6po6Q+86rPlntHye7F31zA2URZMbH8M3saAZ/xR9QoGN/L21bxEGfXdWmFdNkqPpRdxFT7nmNe12e9/uA==}
>>>>>>> 92e7ba41
    peerDependencies:
      vite: '*'
    peerDependenciesMeta:
      vite:
        optional: true

  vite@5.4.20:
    resolution: {integrity: sha512-j3lYzGC3P+B5Yfy/pfKNgVEg4+UtcIJcVRt2cDjIOmhLourAqPqf8P7acgxeiSgUB7E3p2P8/3gNIgDLpwzs4g==}
    engines: {node: ^18.0.0 || >=20.0.0}
    hasBin: true
    peerDependencies:
      '@types/node': ^18.0.0 || >=20.0.0
      less: '*'
      lightningcss: ^1.21.0
      sass: '*'
      sass-embedded: '*'
      stylus: '*'
      sugarss: '*'
      terser: ^5.4.0
    peerDependenciesMeta:
      '@types/node':
        optional: true
      less:
        optional: true
      lightningcss:
        optional: true
      sass:
        optional: true
      sass-embedded:
        optional: true
      stylus:
        optional: true
      sugarss:
        optional: true
      terser:
        optional: true

  vitest@1.6.1:
    resolution: {integrity: sha512-Ljb1cnSJSivGN0LqXd/zmDbWEM0RNNg2t1QW/XUhYl/qPqyu7CsqeWtqQXHVaJsecLPuDoak2oJcZN2QoRIOag==}
    engines: {node: ^18.0.0 || >=20.0.0}
    hasBin: true
    peerDependencies:
      '@edge-runtime/vm': '*'
      '@types/node': ^18.0.0 || >=20.0.0
      '@vitest/browser': 1.6.1
      '@vitest/ui': 1.6.1
      happy-dom: '*'
      jsdom: '*'
    peerDependenciesMeta:
      '@edge-runtime/vm':
        optional: true
      '@types/node':
        optional: true
      '@vitest/browser':
        optional: true
      '@vitest/ui':
        optional: true
      happy-dom:
        optional: true
      jsdom:
        optional: true

  w3c-xmlserializer@5.0.0:
    resolution: {integrity: sha512-o8qghlI8NZHU1lLPrpi2+Uq7abh4GGPpYANlalzWxyWteJOCsr/P+oPBA49TOLu5FTZO4d3F9MnWJfiMo4BkmA==}
    engines: {node: '>=18'}

  webidl-conversions@3.0.1:
    resolution: {integrity: sha512-2JAn3z8AR6rjK8Sm8orRC0h/bcl/DqL7tRPdGZ4I1CjdF+EaMLmYxBHyXuKL849eucPFhvBoxMsflfOb8kxaeQ==}

  webidl-conversions@7.0.0:
    resolution: {integrity: sha512-VwddBukDzu71offAQR975unBIGqfKZpM+8ZX6ySk8nYhVoo5CYaZyzt3YBvYtRtO+aoGlqxPg/B87NGVZ/fu6g==}
    engines: {node: '>=12'}

  whatwg-encoding@3.1.1:
    resolution: {integrity: sha512-6qN4hJdMwfYBtE3YBTTHhoeuUrDBPZmbQaxWAqSALV/MeEnR5z1xd8UKud2RAkFoPkmB+hli1TZSnyi84xz1vQ==}
    engines: {node: '>=18'}

  whatwg-mimetype@4.0.0:
    resolution: {integrity: sha512-QaKxh0eNIi2mE9p2vEdzfagOKHCcj1pJ56EEHGQOVxp8r9/iszLUUV7v89x9O1p/T+NlTM5W7jW6+cz4Fq1YVg==}
    engines: {node: '>=18'}

  whatwg-url@14.2.0:
    resolution: {integrity: sha512-De72GdQZzNTUBBChsXueQUnPKDkg/5A5zp7pFDuQAj5UFoENpiACU0wlCvzpAGnTkj++ihpKwKyYewn/XNUbKw==}
    engines: {node: '>=18'}

  whatwg-url@5.0.0:
    resolution: {integrity: sha512-saE57nupxk6v3HY35+jzBwYa0rKSy0XR8JSxZPwgLr7ys0IBzhGviA1/TUGJLmSVqs8pb9AnvICXEuOHLprYTw==}

  which@2.0.2:
    resolution: {integrity: sha512-BLI3Tl1TW3Pvl70l3yq3Y64i+awpwXqsGBYWkkqMtnbXgrMD+yj7rhW0kuEDxzJaYXGjEW5ogapKNMEKNMjibA==}
    engines: {node: '>= 8'}
    hasBin: true

  why-is-node-running@2.3.0:
    resolution: {integrity: sha512-hUrmaWBdVDcxvYqnyh09zunKzROWjbZTiNy8dBEjkS7ehEDQibXJ7XvlmtbwuTclUiIyN+CyXQD4Vmko8fNm8w==}
    engines: {node: '>=8'}
    hasBin: true

  wrap-ansi@7.0.0:
    resolution: {integrity: sha512-YVGIj2kamLSTxw6NsZjoBxfSwsn0ycdesmc4p+Q21c5zPuZ1pl+NfxVdxPtdHvmNVOQ6XSYG4AUtyt/Fi7D16Q==}
    engines: {node: '>=10'}

  wrap-ansi@8.1.0:
    resolution: {integrity: sha512-si7QWI6zUMq56bESFvagtmzMdGOtoxfR+Sez11Mobfc7tm+VkUckk9bW2UeffTGVUbOksxmSw0AA2gs8g71NCQ==}
    engines: {node: '>=12'}

  wrappy@1.0.2:
    resolution: {integrity: sha512-l4Sp/DRseor9wL6EvV2+TuQn63dMkPjZ/sp9XkghTEbV9KlPS1xUsZ3u7/IQO4wxtcFB4bgpQPRcR3QCvezPcQ==}

  ws@8.18.3:
    resolution: {integrity: sha512-PEIGCY5tSlUt50cqyMXfCzX+oOPqN0vuGqWzbcJ2xvnkzkq46oOpz7dQaTDBdfICb4N14+GARUDw2XV2N4tvzg==}
    engines: {node: '>=10.0.0'}
    peerDependencies:
      bufferutil: ^4.0.1
      utf-8-validate: '>=5.0.2'
    peerDependenciesMeta:
      bufferutil:
        optional: true
      utf-8-validate:
        optional: true

  xml-name-validator@5.0.0:
    resolution: {integrity: sha512-EvGK8EJ3DhaHfbRlETOWAS5pO9MZITeauHKJyb8wyajUfQUenkIg2MvLDTZ4T/TgIcm3HU0TFBgWWboAZ30UHg==}
    engines: {node: '>=18'}

  xmlbuilder2@3.1.1:
    resolution: {integrity: sha512-WCSfbfZnQDdLQLiMdGUQpMxxckeQ4oZNMNhLVkcekTu7xhD4tuUDyAPoY8CwXvBYE6LwBHd6QW2WZXlOWr1vCw==}
    engines: {node: '>=12.0'}

  xmlchars@2.2.0:
    resolution: {integrity: sha512-JZnDKK8B0RCDw84FNdDAIpZK+JuJw+s7Lz8nksI7SIuU3UXJJslUthsi+uWBUYOwPFwW7W7PRLRfUKpxjtjFCw==}

  yallist@4.0.0:
    resolution: {integrity: sha512-3wdGidZyq5PB084XLES5TpOSRA3wjXAlIWMhum2kRcv/41Sn2emQ0dycQW4uZXLejwKvg6EsvbdlVL+FYEct7A==}

  yallist@5.0.0:
    resolution: {integrity: sha512-YgvUTfwqyc7UXVMrB+SImsVYSmTS8X/tSrtdNZMImM+n7+QTriRXyXim0mBrTXNeqzVF0KWGgHPeiyViFFrNDw==}
    engines: {node: '>=18'}

  yocto-queue@1.2.1:
    resolution: {integrity: sha512-AyeEbWOu/TAXdxlV9wmGcR0+yh2j3vYPGOECcIj2S7MkrLyC7ne+oye2BKTItt0ii2PHk4cDy+95+LshzbXnGg==}
    engines: {node: '>=12.20'}

snapshots:

  '@adobe/css-tools@4.4.4': {}

  '@alloc/quick-lru@5.2.0': {}

  '@ampproject/remapping@2.3.0':
    dependencies:
      '@jridgewell/gen-mapping': 0.3.13
      '@jridgewell/trace-mapping': 0.3.31

  '@asamuzakjp/css-color@3.2.0':
    dependencies:
      '@csstools/css-calc': 2.1.4(@csstools/css-parser-algorithms@3.0.5(@csstools/css-tokenizer@3.0.4))(@csstools/css-tokenizer@3.0.4)
      '@csstools/css-color-parser': 3.1.0(@csstools/css-parser-algorithms@3.0.5(@csstools/css-tokenizer@3.0.4))(@csstools/css-tokenizer@3.0.4)
      '@csstools/css-parser-algorithms': 3.0.5(@csstools/css-tokenizer@3.0.4)
      '@csstools/css-tokenizer': 3.0.4
      lru-cache: 10.4.3

  '@babel/code-frame@7.27.1':
    dependencies:
      '@babel/helper-validator-identifier': 7.27.1
      js-tokens: 4.0.0
      picocolors: 1.1.1

  '@babel/helper-string-parser@7.27.1': {}

  '@babel/helper-validator-identifier@7.27.1': {}

  '@babel/parser@7.28.4':
    dependencies:
      '@babel/types': 7.28.4

  '@babel/runtime@7.28.4': {}

  '@babel/types@7.28.4':
    dependencies:
      '@babel/helper-string-parser': 7.27.1
      '@babel/helper-validator-identifier': 7.27.1

  '@bcoe/v8-coverage@0.2.3': {}

  '@csstools/color-helpers@5.1.0': {}

  '@csstools/css-calc@2.1.4(@csstools/css-parser-algorithms@3.0.5(@csstools/css-tokenizer@3.0.4))(@csstools/css-tokenizer@3.0.4)':
    dependencies:
      '@csstools/css-parser-algorithms': 3.0.5(@csstools/css-tokenizer@3.0.4)
      '@csstools/css-tokenizer': 3.0.4

  '@csstools/css-color-parser@3.1.0(@csstools/css-parser-algorithms@3.0.5(@csstools/css-tokenizer@3.0.4))(@csstools/css-tokenizer@3.0.4)':
    dependencies:
      '@csstools/color-helpers': 5.1.0
      '@csstools/css-calc': 2.1.4(@csstools/css-parser-algorithms@3.0.5(@csstools/css-tokenizer@3.0.4))(@csstools/css-tokenizer@3.0.4)
      '@csstools/css-parser-algorithms': 3.0.5(@csstools/css-tokenizer@3.0.4)
      '@csstools/css-tokenizer': 3.0.4

  '@csstools/css-parser-algorithms@3.0.5(@csstools/css-tokenizer@3.0.4)':
    dependencies:
      '@csstools/css-tokenizer': 3.0.4

  '@csstools/css-tokenizer@3.0.4': {}

  '@esbuild/aix-ppc64@0.21.5':
    optional: true

  '@esbuild/android-arm64@0.21.5':
    optional: true

  '@esbuild/android-arm@0.21.5':
    optional: true

  '@esbuild/android-x64@0.21.5':
    optional: true

  '@esbuild/darwin-arm64@0.21.5':
    optional: true

  '@esbuild/darwin-x64@0.21.5':
    optional: true

  '@esbuild/freebsd-arm64@0.21.5':
    optional: true

  '@esbuild/freebsd-x64@0.21.5':
    optional: true

  '@esbuild/linux-arm64@0.21.5':
    optional: true

  '@esbuild/linux-arm@0.21.5':
    optional: true

  '@esbuild/linux-ia32@0.21.5':
    optional: true

  '@esbuild/linux-loong64@0.21.5':
    optional: true

  '@esbuild/linux-mips64el@0.21.5':
    optional: true

  '@esbuild/linux-ppc64@0.21.5':
    optional: true

  '@esbuild/linux-riscv64@0.21.5':
    optional: true

  '@esbuild/linux-s390x@0.21.5':
    optional: true

  '@esbuild/linux-x64@0.21.5':
    optional: true

  '@esbuild/netbsd-x64@0.21.5':
    optional: true

  '@esbuild/openbsd-x64@0.21.5':
    optional: true

  '@esbuild/sunos-x64@0.21.5':
    optional: true

  '@esbuild/win32-arm64@0.21.5':
    optional: true

  '@esbuild/win32-ia32@0.21.5':
    optional: true

  '@esbuild/win32-x64@0.21.5':
    optional: true

  '@floating-ui/core@1.7.3':
    dependencies:
      '@floating-ui/utils': 0.2.10

  '@floating-ui/dom@1.7.4':
    dependencies:
      '@floating-ui/core': 1.7.3
      '@floating-ui/utils': 0.2.10

  '@floating-ui/react-dom@2.1.6(react-dom@18.3.1(react@18.3.1))(react@18.3.1)':
    dependencies:
      '@floating-ui/dom': 1.7.4
      react: 18.3.1
      react-dom: 18.3.1(react@18.3.1)

  '@floating-ui/react@0.26.28(react-dom@18.3.1(react@18.3.1))(react@18.3.1)':
    dependencies:
      '@floating-ui/react-dom': 2.1.6(react-dom@18.3.1(react@18.3.1))(react@18.3.1)
      '@floating-ui/utils': 0.2.10
      react: 18.3.1
      react-dom: 18.3.1(react@18.3.1)
      tabbable: 6.2.0

  '@floating-ui/utils@0.2.10': {}

  '@headlessui/react@2.2.7(react-dom@18.3.1(react@18.3.1))(react@18.3.1)':
    dependencies:
      '@floating-ui/react': 0.26.28(react-dom@18.3.1(react@18.3.1))(react@18.3.1)
      '@react-aria/focus': 3.21.1(react-dom@18.3.1(react@18.3.1))(react@18.3.1)
      '@react-aria/interactions': 3.25.5(react-dom@18.3.1(react@18.3.1))(react@18.3.1)
      '@tanstack/react-virtual': 3.13.12(react-dom@18.3.1(react@18.3.1))(react@18.3.1)
      react: 18.3.1
      react-dom: 18.3.1(react@18.3.1)
      use-sync-external-store: 1.5.0(react@18.3.1)

  '@heroicons/react@2.2.0(react@18.3.1)':
    dependencies:
      react: 18.3.1

  '@isaacs/balanced-match@4.0.1': {}

  '@isaacs/brace-expansion@5.0.0':
    dependencies:
      '@isaacs/balanced-match': 4.0.1

  '@isaacs/cliui@8.0.2':
    dependencies:
      string-width: 5.1.2
      string-width-cjs: string-width@4.2.3
      strip-ansi: 7.1.2
      strip-ansi-cjs: strip-ansi@6.0.1
      wrap-ansi: 8.1.0
      wrap-ansi-cjs: wrap-ansi@7.0.0

  '@isaacs/fs-minipass@4.0.1':
    dependencies:
      minipass: 7.1.2

  '@istanbuljs/schema@0.1.3': {}

  '@jest/schemas@29.6.3':
    dependencies:
      '@sinclair/typebox': 0.27.8

  '@jridgewell/gen-mapping@0.3.13':
    dependencies:
      '@jridgewell/sourcemap-codec': 1.5.5
      '@jridgewell/trace-mapping': 0.3.31

  '@jridgewell/remapping@2.3.5':
    dependencies:
      '@jridgewell/gen-mapping': 0.3.13
      '@jridgewell/trace-mapping': 0.3.31

  '@jridgewell/resolve-uri@3.1.2': {}

  '@jridgewell/sourcemap-codec@1.5.5': {}

  '@jridgewell/trace-mapping@0.3.31':
    dependencies:
      '@jridgewell/resolve-uri': 3.1.2
      '@jridgewell/sourcemap-codec': 1.5.5

  '@next/env@14.2.5': {}

  '@next/swc-darwin-arm64@14.2.5':
    optional: true

  '@next/swc-darwin-x64@14.2.5':
    optional: true

  '@next/swc-linux-arm64-gnu@14.2.5':
    optional: true

  '@next/swc-linux-arm64-musl@14.2.5':
    optional: true

  '@next/swc-linux-x64-gnu@14.2.5':
    optional: true

  '@next/swc-linux-x64-musl@14.2.5':
    optional: true

  '@next/swc-win32-arm64-msvc@14.2.5':
    optional: true

  '@next/swc-win32-ia32-msvc@14.2.5':
    optional: true

  '@next/swc-win32-x64-msvc@14.2.5':
    optional: true

  '@noble/hashes@1.8.0': {}

  '@nodelib/fs.scandir@2.1.5':
    dependencies:
      '@nodelib/fs.stat': 2.0.5
      run-parallel: 1.2.0

  '@nodelib/fs.stat@2.0.5': {}

  '@nodelib/fs.walk@1.2.8':
    dependencies:
      '@nodelib/fs.scandir': 2.1.5
      fastq: 1.19.1

  '@oozcitak/dom@1.15.10':
    dependencies:
      '@oozcitak/infra': 1.0.8
      '@oozcitak/url': 1.0.4
      '@oozcitak/util': 8.3.8

  '@oozcitak/infra@1.0.8':
    dependencies:
      '@oozcitak/util': 8.3.8

  '@oozcitak/url@1.0.4':
    dependencies:
      '@oozcitak/infra': 1.0.8
      '@oozcitak/util': 8.3.8

  '@oozcitak/util@8.3.8': {}

  '@opentelemetry/api@1.9.0': {}

  '@panva/hkdf@1.2.1': {}

  '@paralleldrive/cuid2@2.2.2':
    dependencies:
      '@noble/hashes': 1.8.0

  '@playwright/test@1.55.0':
    dependencies:
      playwright: 1.55.0

  '@react-aria/focus@3.21.1(react-dom@18.3.1(react@18.3.1))(react@18.3.1)':
    dependencies:
      '@react-aria/interactions': 3.25.5(react-dom@18.3.1(react@18.3.1))(react@18.3.1)
      '@react-aria/utils': 3.30.1(react-dom@18.3.1(react@18.3.1))(react@18.3.1)
      '@react-types/shared': 3.32.0(react@18.3.1)
      '@swc/helpers': 0.5.17
      clsx: 2.1.1
      react: 18.3.1
      react-dom: 18.3.1(react@18.3.1)

  '@react-aria/interactions@3.25.5(react-dom@18.3.1(react@18.3.1))(react@18.3.1)':
    dependencies:
      '@react-aria/ssr': 3.9.10(react@18.3.1)
      '@react-aria/utils': 3.30.1(react-dom@18.3.1(react@18.3.1))(react@18.3.1)
      '@react-stately/flags': 3.1.2
      '@react-types/shared': 3.32.0(react@18.3.1)
      '@swc/helpers': 0.5.17
      react: 18.3.1
      react-dom: 18.3.1(react@18.3.1)

  '@react-aria/ssr@3.9.10(react@18.3.1)':
    dependencies:
      '@swc/helpers': 0.5.17
      react: 18.3.1

  '@react-aria/utils@3.30.1(react-dom@18.3.1(react@18.3.1))(react@18.3.1)':
    dependencies:
      '@react-aria/ssr': 3.9.10(react@18.3.1)
      '@react-stately/flags': 3.1.2
      '@react-stately/utils': 3.10.8(react@18.3.1)
      '@react-types/shared': 3.32.0(react@18.3.1)
      '@swc/helpers': 0.5.17
      clsx: 2.1.1
      react: 18.3.1
      react-dom: 18.3.1(react@18.3.1)

  '@react-stately/flags@3.1.2':
    dependencies:
      '@swc/helpers': 0.5.17

  '@react-stately/utils@3.10.8(react@18.3.1)':
    dependencies:
      '@swc/helpers': 0.5.17
      react: 18.3.1

  '@react-types/shared@3.32.0(react@18.3.1)':
    dependencies:
      react: 18.3.1

  '@reduxjs/toolkit@2.9.0(react-redux@9.2.0(@types/react@18.3.24)(react@18.3.1)(redux@5.0.1))(react@18.3.1)':
    dependencies:
      '@standard-schema/spec': 1.0.0
      '@standard-schema/utils': 0.3.0
      immer: 10.1.3
      redux: 5.0.1
      redux-thunk: 3.1.0(redux@5.0.1)
      reselect: 5.1.1
    optionalDependencies:
      react: 18.3.1
      react-redux: 9.2.0(@types/react@18.3.24)(react@18.3.1)(redux@5.0.1)

  '@remix-run/router@1.23.0': {}

  '@rollup/rollup-android-arm-eabi@4.50.1':
    optional: true

  '@rollup/rollup-android-arm64@4.50.1':
    optional: true

  '@rollup/rollup-darwin-arm64@4.50.1':
    optional: true

  '@rollup/rollup-darwin-x64@4.50.1':
    optional: true

  '@rollup/rollup-freebsd-arm64@4.50.1':
    optional: true

  '@rollup/rollup-freebsd-x64@4.50.1':
    optional: true

  '@rollup/rollup-linux-arm-gnueabihf@4.50.1':
    optional: true

  '@rollup/rollup-linux-arm-musleabihf@4.50.1':
    optional: true

  '@rollup/rollup-linux-arm64-gnu@4.50.1':
    optional: true

  '@rollup/rollup-linux-arm64-musl@4.50.1':
    optional: true

  '@rollup/rollup-linux-loongarch64-gnu@4.50.1':
    optional: true

  '@rollup/rollup-linux-ppc64-gnu@4.50.1':
    optional: true

  '@rollup/rollup-linux-riscv64-gnu@4.50.1':
    optional: true

  '@rollup/rollup-linux-riscv64-musl@4.50.1':
    optional: true

  '@rollup/rollup-linux-s390x-gnu@4.50.1':
    optional: true

  '@rollup/rollup-linux-x64-gnu@4.50.1':
    optional: true

  '@rollup/rollup-linux-x64-musl@4.50.1':
    optional: true

  '@rollup/rollup-openharmony-arm64@4.50.1':
    optional: true

  '@rollup/rollup-win32-arm64-msvc@4.50.1':
    optional: true

  '@rollup/rollup-win32-ia32-msvc@4.50.1':
    optional: true

  '@rollup/rollup-win32-x64-msvc@4.50.1':
    optional: true

  '@sinclair/typebox@0.27.8': {}

  '@sindresorhus/merge-streams@2.3.0': {}

  '@standard-schema/spec@1.0.0': {}

  '@standard-schema/utils@0.3.0': {}

  '@swc/counter@0.1.3': {}

  '@swc/helpers@0.5.17':
    dependencies:
      tslib: 2.8.1

  '@swc/helpers@0.5.5':
    dependencies:
      '@swc/counter': 0.1.3
      tslib: 2.8.1

  '@tailwindcss/forms@0.5.10(tailwindcss@4.1.13)':
    dependencies:
      mini-svg-data-uri: 1.4.4
      tailwindcss: 4.1.13

  '@tailwindcss/line-clamp@0.4.4(tailwindcss@4.1.13)':
    dependencies:
      tailwindcss: 4.1.13

  '@tailwindcss/node@4.1.13':
    dependencies:
      '@jridgewell/remapping': 2.3.5
      enhanced-resolve: 5.18.3
      jiti: 2.5.1
      lightningcss: 1.30.1
      magic-string: 0.30.19
      source-map-js: 1.2.1
      tailwindcss: 4.1.13

  '@tailwindcss/oxide-android-arm64@4.1.13':
    optional: true

  '@tailwindcss/oxide-darwin-arm64@4.1.13':
    optional: true

  '@tailwindcss/oxide-darwin-x64@4.1.13':
    optional: true

  '@tailwindcss/oxide-freebsd-x64@4.1.13':
    optional: true

  '@tailwindcss/oxide-linux-arm-gnueabihf@4.1.13':
    optional: true

  '@tailwindcss/oxide-linux-arm64-gnu@4.1.13':
    optional: true

  '@tailwindcss/oxide-linux-arm64-musl@4.1.13':
    optional: true

  '@tailwindcss/oxide-linux-x64-gnu@4.1.13':
    optional: true

  '@tailwindcss/oxide-linux-x64-musl@4.1.13':
    optional: true

  '@tailwindcss/oxide-wasm32-wasi@4.1.13':
    optional: true

  '@tailwindcss/oxide-win32-arm64-msvc@4.1.13':
    optional: true

  '@tailwindcss/oxide-win32-x64-msvc@4.1.13':
    optional: true

  '@tailwindcss/oxide@4.1.13':
    dependencies:
      detect-libc: 2.0.4
      tar: 7.4.3
    optionalDependencies:
      '@tailwindcss/oxide-android-arm64': 4.1.13
      '@tailwindcss/oxide-darwin-arm64': 4.1.13
      '@tailwindcss/oxide-darwin-x64': 4.1.13
      '@tailwindcss/oxide-freebsd-x64': 4.1.13
      '@tailwindcss/oxide-linux-arm-gnueabihf': 4.1.13
      '@tailwindcss/oxide-linux-arm64-gnu': 4.1.13
      '@tailwindcss/oxide-linux-arm64-musl': 4.1.13
      '@tailwindcss/oxide-linux-x64-gnu': 4.1.13
      '@tailwindcss/oxide-linux-x64-musl': 4.1.13
      '@tailwindcss/oxide-wasm32-wasi': 4.1.13
      '@tailwindcss/oxide-win32-arm64-msvc': 4.1.13
      '@tailwindcss/oxide-win32-x64-msvc': 4.1.13

  '@tailwindcss/postcss@4.1.13':
    dependencies:
      '@alloc/quick-lru': 5.2.0
      '@tailwindcss/node': 4.1.13
      '@tailwindcss/oxide': 4.1.13
      postcss: 8.5.6
      tailwindcss: 4.1.13

  '@tailwindcss/typography@0.5.16(tailwindcss@4.1.13)':
    dependencies:
      lodash.castarray: 4.4.0
      lodash.isplainobject: 4.0.6
      lodash.merge: 4.6.2
      postcss-selector-parser: 6.0.10
      tailwindcss: 4.1.13

  '@tanstack/react-virtual@3.13.12(react-dom@18.3.1(react@18.3.1))(react@18.3.1)':
    dependencies:
      '@tanstack/virtual-core': 3.13.12
      react: 18.3.1
      react-dom: 18.3.1(react@18.3.1)

  '@tanstack/virtual-core@3.13.12': {}

  '@testing-library/dom@10.4.1':
    dependencies:
      '@babel/code-frame': 7.27.1
      '@babel/runtime': 7.28.4
      '@types/aria-query': 5.0.4
      aria-query: 5.3.0
      dom-accessibility-api: 0.5.16
      lz-string: 1.5.0
      picocolors: 1.1.1
      pretty-format: 27.5.1

  '@testing-library/jest-dom@6.8.0':
    dependencies:
      '@adobe/css-tools': 4.4.4
      aria-query: 5.3.2
      css.escape: 1.5.1
      dom-accessibility-api: 0.6.3
      picocolors: 1.1.1
      redent: 3.0.0

  '@testing-library/react@16.3.0(@testing-library/dom@10.4.1)(@types/react-dom@18.3.7(@types/react@18.3.24))(@types/react@18.3.24)(react-dom@18.3.1(react@18.3.1))(react@18.3.1)':
    dependencies:
      '@babel/runtime': 7.28.4
      '@testing-library/dom': 10.4.1
      react: 18.3.1
      react-dom: 18.3.1(react@18.3.1)
    optionalDependencies:
      '@types/react': 18.3.24
      '@types/react-dom': 18.3.7(@types/react@18.3.24)

  '@tootallnate/quickjs-emscripten@0.23.0': {}

  '@types/aria-query@5.0.4': {}

  '@types/d3-array@3.2.1': {}

  '@types/d3-color@3.1.3': {}

  '@types/d3-ease@3.0.2': {}

  '@types/d3-interpolate@3.0.4':
    dependencies:
      '@types/d3-color': 3.1.3

  '@types/d3-path@3.1.1': {}

  '@types/d3-scale@4.0.9':
    dependencies:
      '@types/d3-time': 3.0.4

  '@types/d3-shape@3.1.7':
    dependencies:
      '@types/d3-path': 3.1.1

  '@types/d3-time@3.0.4': {}

  '@types/d3-timer@3.0.2': {}

  '@types/debug@4.1.12':
    dependencies:
      '@types/ms': 2.1.0

  '@types/estree@1.0.8': {}

  '@types/http-proxy@1.17.16':
    dependencies:
      '@types/node': 24.3.0

  '@types/katex@0.16.7': {}

  '@types/ms@2.1.0': {}

  '@types/node@24.3.0':
    dependencies:
      undici-types: 7.10.0

  '@types/prop-types@15.7.15': {}

  '@types/react-dom@18.3.7(@types/react@18.3.24)':
    dependencies:
      '@types/react': 18.3.24

  '@types/react@18.3.24':
    dependencies:
      '@types/prop-types': 15.7.15
      csstype: 3.1.3

  '@types/unist@2.0.11': {}

  '@types/use-sync-external-store@0.0.6': {}

  '@vitest/coverage-v8@1.6.1(vitest@1.6.1(@types/node@24.3.0)(jsdom@24.1.3)(lightningcss@1.30.1))':
    dependencies:
      '@ampproject/remapping': 2.3.0
      '@bcoe/v8-coverage': 0.2.3
      debug: 4.4.1
      istanbul-lib-coverage: 3.2.2
      istanbul-lib-report: 3.0.1
      istanbul-lib-source-maps: 5.0.6
      istanbul-reports: 3.2.0
      magic-string: 0.30.19
      magicast: 0.3.5
      picocolors: 1.1.1
      std-env: 3.9.0
      strip-literal: 2.1.1
      test-exclude: 6.0.0
      vitest: 1.6.1(@types/node@24.3.0)(jsdom@24.1.3)(lightningcss@1.30.1)
    transitivePeerDependencies:
      - supports-color

  '@vitest/expect@1.6.1':
    dependencies:
      '@vitest/spy': 1.6.1
      '@vitest/utils': 1.6.1
      chai: 4.5.0

  '@vitest/runner@1.6.1':
    dependencies:
      '@vitest/utils': 1.6.1
      p-limit: 5.0.0
      pathe: 1.1.2

  '@vitest/snapshot@1.6.1':
    dependencies:
      magic-string: 0.30.19
      pathe: 1.1.2
      pretty-format: 29.7.0

  '@vitest/spy@1.6.1':
    dependencies:
      tinyspy: 2.2.1

  '@vitest/utils@1.6.1':
    dependencies:
      diff-sequences: 29.6.3
      estree-walker: 3.0.3
      loupe: 2.3.7
      pretty-format: 29.7.0

  accepts@1.3.8:
    dependencies:
      mime-types: 2.1.35
      negotiator: 0.6.3

  acorn-walk@8.3.4:
    dependencies:
      acorn: 8.15.0

  acorn@8.15.0: {}

  agent-base@7.1.4: {}

  ansi-regex@5.0.1: {}

  ansi-regex@6.2.2: {}

  ansi-styles@4.3.0:
    dependencies:
      color-convert: 2.0.1

  ansi-styles@5.2.0: {}

  ansi-styles@6.2.3: {}

  argparse@1.0.10:
    dependencies:
      sprintf-js: 1.0.3

  argparse@2.0.1: {}

  aria-query@5.3.0:
    dependencies:
      dequal: 2.0.3

  aria-query@5.3.2: {}

  array-flatten@1.1.1: {}

  asap@2.0.6: {}

  assertion-error@1.1.0: {}

  ast-types@0.13.4:
    dependencies:
      tslib: 2.8.1

  async@3.2.6: {}

  asynckit@0.4.0: {}

  autoprefixer@10.4.21(postcss@8.5.6):
    dependencies:
      browserslist: 4.25.4
      caniuse-lite: 1.0.30001741
      fraction.js: 4.3.7
      normalize-range: 0.1.2
      picocolors: 1.1.1
      postcss: 8.5.6
      postcss-value-parser: 4.2.0

  balanced-match@1.0.2: {}

  basic-auth@2.0.1:
    dependencies:
      safe-buffer: 5.1.2

  basic-ftp@5.0.5: {}

  bintrees@1.0.2: {}

  body-parser@1.20.3:
    dependencies:
      bytes: 3.1.2
      content-type: 1.0.5
      debug: 2.6.9
      depd: 2.0.0
      destroy: 1.2.0
      http-errors: 2.0.0
      iconv-lite: 0.4.24
      on-finished: 2.4.1
      qs: 6.13.0
      raw-body: 2.5.2
      type-is: 1.6.18
      unpipe: 1.0.0
    transitivePeerDependencies:
      - supports-color

  boolbase@1.0.0: {}

  brace-expansion@1.1.12:
    dependencies:
      balanced-match: 1.0.2
      concat-map: 0.0.1

  braces@3.0.3:
    dependencies:
      fill-range: 7.1.1

  browserslist@4.25.4:
    dependencies:
      caniuse-lite: 1.0.30001741
      electron-to-chromium: 1.5.217
      node-releases: 2.0.20
      update-browserslist-db: 1.1.3(browserslist@4.25.4)

  busboy@1.6.0:
    dependencies:
      streamsearch: 1.1.0

  bytes@3.1.2: {}

  cac@6.7.14: {}

  call-bind-apply-helpers@1.0.2:
    dependencies:
      es-errors: 1.3.0
      function-bind: 1.1.2

  call-bound@1.0.4:
    dependencies:
      call-bind-apply-helpers: 1.0.2
      get-intrinsic: 1.3.0

  caniuse-lite@1.0.30001741: {}

  chai@4.5.0:
    dependencies:
      assertion-error: 1.1.0
      check-error: 1.0.3
      deep-eql: 4.1.4
      get-func-name: 2.0.2
      loupe: 2.3.7
      pathval: 1.1.1
      type-detect: 4.1.0

  chalk@5.6.2: {}

  character-entities-legacy@3.0.0: {}

  character-entities@2.0.2: {}

  character-reference-invalid@2.0.1: {}

  check-error@1.0.3:
    dependencies:
      get-func-name: 2.0.2

  cheerio-select@2.1.0:
    dependencies:
      boolbase: 1.0.0
      css-select: 5.2.2
      css-what: 6.2.2
      domelementtype: 2.3.0
      domhandler: 5.0.3
      domutils: 3.2.2

  cheerio@1.1.2:
    dependencies:
      cheerio-select: 2.1.0
      dom-serializer: 2.0.0
      domhandler: 5.0.3
      domutils: 3.2.2
      encoding-sniffer: 0.2.1
      htmlparser2: 10.0.0
      parse5: 7.3.0
      parse5-htmlparser2-tree-adapter: 7.1.0
      parse5-parser-stream: 7.1.2
      undici: 7.16.0
      whatwg-mimetype: 4.0.0

  chownr@3.0.0: {}

  client-only@0.0.1: {}

  clsx@2.1.1: {}

  color-convert@2.0.1:
    dependencies:
      color-name: 1.1.4

  color-name@1.1.4: {}

  combined-stream@1.0.8:
    dependencies:
      delayed-stream: 1.0.0

  commander@13.1.0: {}

  commander@8.3.0: {}

  concat-map@0.0.1: {}

  confbox@0.1.8: {}

  content-disposition@0.5.4:
    dependencies:
      safe-buffer: 5.2.1

  content-type@1.0.5: {}

  cookie-signature@1.0.6: {}

  cookie@0.7.1: {}

  cookie@0.7.2: {}

  cors@2.8.5:
    dependencies:
      object-assign: 4.1.1
      vary: 1.1.2

  cross-spawn@7.0.6:
    dependencies:
      path-key: 3.1.1
      shebang-command: 2.0.0
      which: 2.0.2

  css-select@5.2.2:
    dependencies:
      boolbase: 1.0.0
      css-what: 6.2.2
      domhandler: 5.0.3
      domutils: 3.2.2
      nth-check: 2.1.1

  css-what@6.2.2: {}

  css.escape@1.5.1: {}

  cssesc@3.0.0: {}

  cssstyle@4.6.0:
    dependencies:
      '@asamuzakjp/css-color': 3.2.0
      rrweb-cssom: 0.8.0

  csstype@3.1.3: {}

  cytoscape@3.33.1: {}

  d3-array@3.2.4:
    dependencies:
      internmap: 2.0.3

  d3-color@3.1.0: {}

  d3-ease@3.0.1: {}

  d3-format@3.1.0: {}

  d3-interpolate@3.0.1:
    dependencies:
      d3-color: 3.1.0

  d3-path@3.1.0: {}

  d3-scale@4.0.2:
    dependencies:
      d3-array: 3.2.4
      d3-format: 3.1.0
      d3-interpolate: 3.0.1
      d3-time: 3.1.0
      d3-time-format: 4.1.0

  d3-shape@3.2.0:
    dependencies:
      d3-path: 3.1.0

  d3-time-format@4.1.0:
    dependencies:
      d3-time: 3.1.0

  d3-time@3.1.0:
    dependencies:
      d3-array: 3.2.4

  d3-timer@3.0.1: {}

  data-uri-to-buffer@6.0.2: {}

  data-urls@5.0.0:
    dependencies:
      whatwg-mimetype: 4.0.0
      whatwg-url: 14.2.0

  debug@2.6.9:
    dependencies:
      ms: 2.0.0

  debug@3.2.7:
    dependencies:
      ms: 2.1.3

  debug@4.4.1:
    dependencies:
      ms: 2.1.3

  decimal.js-light@2.5.1: {}

  decimal.js@10.6.0: {}

  decode-named-character-reference@1.2.0:
    dependencies:
      character-entities: 2.0.2

  deep-eql@4.1.4:
    dependencies:
      type-detect: 4.1.0

  deep-extend@0.6.0: {}

  degenerator@5.0.1:
    dependencies:
      ast-types: 0.13.4
      escodegen: 2.1.0
      esprima: 4.0.1

  delayed-stream@1.0.0: {}

  depd@2.0.0: {}

  dequal@2.0.3: {}

  destroy@1.2.0: {}

  detect-libc@2.0.4: {}

  devlop@1.1.0:
    dependencies:
      dequal: 2.0.3

  dezalgo@1.0.4:
    dependencies:
      asap: 2.0.6
      wrappy: 1.0.2

  diff-sequences@29.6.3: {}

  dom-accessibility-api@0.5.16: {}

  dom-accessibility-api@0.6.3: {}

  dom-serializer@2.0.0:
    dependencies:
      domelementtype: 2.3.0
      domhandler: 5.0.3
      entities: 4.5.0

  domelementtype@2.3.0: {}

  domhandler@5.0.3:
    dependencies:
      domelementtype: 2.3.0

  domutils@3.2.2:
    dependencies:
      dom-serializer: 2.0.0
      domelementtype: 2.3.0
      domhandler: 5.0.3

  dunder-proto@1.0.1:
    dependencies:
      call-bind-apply-helpers: 1.0.2
      es-errors: 1.3.0
      gopd: 1.2.0

  eastasianwidth@0.2.0: {}

  ee-first@1.1.1: {}

  electron-to-chromium@1.5.217: {}

  emoji-regex@8.0.0: {}

  emoji-regex@9.2.2: {}

  encodeurl@1.0.2: {}

  encodeurl@2.0.0: {}

  encoding-sniffer@0.2.1:
    dependencies:
      iconv-lite: 0.6.3
      whatwg-encoding: 3.1.1

  enhanced-resolve@5.18.3:
    dependencies:
      graceful-fs: 4.2.11
      tapable: 2.2.3

  entities@4.5.0: {}

  entities@6.0.1: {}

  es-define-property@1.0.1: {}

  es-errors@1.3.0: {}

  es-object-atoms@1.1.1:
    dependencies:
      es-errors: 1.3.0

  es-set-tostringtag@2.1.0:
    dependencies:
      es-errors: 1.3.0
      get-intrinsic: 1.3.0
      has-tostringtag: 1.0.2
      hasown: 2.0.2

  es-toolkit@1.39.10: {}

  esbuild@0.21.5:
    optionalDependencies:
      '@esbuild/aix-ppc64': 0.21.5
      '@esbuild/android-arm': 0.21.5
      '@esbuild/android-arm64': 0.21.5
      '@esbuild/android-x64': 0.21.5
      '@esbuild/darwin-arm64': 0.21.5
      '@esbuild/darwin-x64': 0.21.5
      '@esbuild/freebsd-arm64': 0.21.5
      '@esbuild/freebsd-x64': 0.21.5
      '@esbuild/linux-arm': 0.21.5
      '@esbuild/linux-arm64': 0.21.5
      '@esbuild/linux-ia32': 0.21.5
      '@esbuild/linux-loong64': 0.21.5
      '@esbuild/linux-mips64el': 0.21.5
      '@esbuild/linux-ppc64': 0.21.5
      '@esbuild/linux-riscv64': 0.21.5
      '@esbuild/linux-s390x': 0.21.5
      '@esbuild/linux-x64': 0.21.5
      '@esbuild/netbsd-x64': 0.21.5
      '@esbuild/openbsd-x64': 0.21.5
      '@esbuild/sunos-x64': 0.21.5
      '@esbuild/win32-arm64': 0.21.5
      '@esbuild/win32-ia32': 0.21.5
      '@esbuild/win32-x64': 0.21.5

  escalade@3.2.0: {}

  escape-html@1.0.3: {}

  escodegen@2.1.0:
    dependencies:
      esprima: 4.0.1
      estraverse: 5.3.0
      esutils: 2.0.3
    optionalDependencies:
      source-map: 0.6.1

  esprima@4.0.1: {}

  estraverse@5.3.0: {}

  estree-walker@3.0.3:
    dependencies:
      '@types/estree': 1.0.8

  esutils@2.0.3: {}

  etag@1.8.1: {}

  eventemitter3@4.0.7: {}

  eventemitter3@5.0.1: {}

  execa@8.0.1:
    dependencies:
      cross-spawn: 7.0.6
      get-stream: 8.0.1
      human-signals: 5.0.0
      is-stream: 3.0.0
      merge-stream: 2.0.0
      npm-run-path: 5.3.0
      onetime: 6.0.0
      signal-exit: 4.1.0
      strip-final-newline: 3.0.0

  express-rate-limit@7.5.1(express@4.21.2):
    dependencies:
      express: 4.21.2

  express@4.21.2:
    dependencies:
      accepts: 1.3.8
      array-flatten: 1.1.1
      body-parser: 1.20.3
      content-disposition: 0.5.4
      content-type: 1.0.5
      cookie: 0.7.1
      cookie-signature: 1.0.6
      debug: 2.6.9
      depd: 2.0.0
      encodeurl: 2.0.0
      escape-html: 1.0.3
      etag: 1.8.1
      finalhandler: 1.3.1
      fresh: 0.5.2
      http-errors: 2.0.0
      merge-descriptors: 1.0.3
      methods: 1.1.2
      on-finished: 2.4.1
      parseurl: 1.3.3
      path-to-regexp: 0.1.12
      proxy-addr: 2.0.7
      qs: 6.13.0
      range-parser: 1.2.1
      safe-buffer: 5.2.1
      send: 0.19.0
      serve-static: 1.16.2
      setprototypeof: 1.2.0
      statuses: 2.0.1
      type-is: 1.6.18
      utils-merge: 1.0.1
      vary: 1.1.2
    transitivePeerDependencies:
      - supports-color

  fast-glob@3.3.3:
    dependencies:
      '@nodelib/fs.stat': 2.0.5
      '@nodelib/fs.walk': 1.2.8
      glob-parent: 5.1.2
      merge2: 1.4.1
      micromatch: 4.0.8

  fastq@1.19.1:
    dependencies:
      reusify: 1.1.0

  fill-range@7.1.1:
    dependencies:
      to-regex-range: 5.0.1

  finalhandler@1.3.1:
    dependencies:
      debug: 2.6.9
      encodeurl: 2.0.0
      escape-html: 1.0.3
      on-finished: 2.4.1
      parseurl: 1.3.3
      statuses: 2.0.1
      unpipe: 1.0.0
    transitivePeerDependencies:
      - supports-color

  follow-redirects@1.15.11(debug@4.4.1):
    optionalDependencies:
      debug: 4.4.1

  foreground-child@3.3.1:
    dependencies:
      cross-spawn: 7.0.6
      signal-exit: 4.1.0

  form-data@4.0.4:
    dependencies:
      asynckit: 0.4.0
      combined-stream: 1.0.8
      es-set-tostringtag: 2.1.0
      hasown: 2.0.2
      mime-types: 2.1.35

  formidable@3.5.4:
    dependencies:
      '@paralleldrive/cuid2': 2.2.2
      dezalgo: 1.0.4
      once: 1.4.0

  forwarded@0.2.0: {}

  fraction.js@4.3.7: {}

  fresh@0.5.2: {}

  fs.realpath@1.0.0: {}

  fsevents@2.3.2:
    optional: true

  fsevents@2.3.3:
    optional: true

  function-bind@1.1.2: {}

  get-func-name@2.0.2: {}

  get-intrinsic@1.3.0:
    dependencies:
      call-bind-apply-helpers: 1.0.2
      es-define-property: 1.0.1
      es-errors: 1.3.0
      es-object-atoms: 1.1.1
      function-bind: 1.1.2
      get-proto: 1.0.1
      gopd: 1.2.0
      has-symbols: 1.1.0
      hasown: 2.0.2
      math-intrinsics: 1.1.0

  get-proto@1.0.1:
    dependencies:
      dunder-proto: 1.0.1
      es-object-atoms: 1.1.1

  get-stream@8.0.1: {}

  get-uri@6.0.5:
    dependencies:
      basic-ftp: 5.0.5
      data-uri-to-buffer: 6.0.2
      debug: 4.4.1
    transitivePeerDependencies:
      - supports-color

  glob-parent@5.1.2:
    dependencies:
      is-glob: 4.0.3

  glob@11.0.3:
    dependencies:
      foreground-child: 3.3.1
      jackspeak: 4.1.1
      minimatch: 10.0.3
      minipass: 7.1.2
      package-json-from-dist: 1.0.1
      path-scurry: 2.0.0

  glob@7.2.3:
    dependencies:
      fs.realpath: 1.0.0
      inflight: 1.0.6
      inherits: 2.0.4
      minimatch: 3.1.2
      once: 1.4.0
      path-is-absolute: 1.0.1

  globby@14.0.2:
    dependencies:
      '@sindresorhus/merge-streams': 2.3.0
      fast-glob: 3.3.3
      ignore: 5.3.2
      path-type: 5.0.0
      slash: 5.1.0
      unicorn-magic: 0.1.0

  globrex@0.1.2: {}

  gopd@1.2.0: {}

  graceful-fs@4.2.11: {}

  has-flag@4.0.0: {}

  has-symbols@1.1.0: {}

  has-tostringtag@1.0.2:
    dependencies:
      has-symbols: 1.1.0

  hasown@2.0.2:
    dependencies:
      function-bind: 1.1.2

  helmet@7.2.0: {}

  html-encoding-sniffer@4.0.0:
    dependencies:
      whatwg-encoding: 3.1.1

  html-escaper@2.0.2: {}

  html-link-extractor@1.0.5:
    dependencies:
      cheerio: 1.1.2

  htmlparser2@10.0.0:
    dependencies:
      domelementtype: 2.3.0
      domhandler: 5.0.3
      domutils: 3.2.2
      entities: 6.0.1

  http-errors@2.0.0:
    dependencies:
      depd: 2.0.0
      inherits: 2.0.4
      setprototypeof: 1.2.0
      statuses: 2.0.1
      toidentifier: 1.0.1

  http-proxy-agent@7.0.2:
    dependencies:
      agent-base: 7.1.4
      debug: 4.4.1
    transitivePeerDependencies:
      - supports-color

  http-proxy-middleware@3.0.5:
    dependencies:
      '@types/http-proxy': 1.17.16
      debug: 4.4.1
      http-proxy: 1.18.1(debug@4.4.1)
      is-glob: 4.0.3
      is-plain-object: 5.0.0
      micromatch: 4.0.8
    transitivePeerDependencies:
      - supports-color

  http-proxy@1.18.1(debug@4.4.1):
    dependencies:
      eventemitter3: 4.0.7
      follow-redirects: 1.15.11(debug@4.4.1)
      requires-port: 1.0.0
    transitivePeerDependencies:
      - debug

  https-proxy-agent@7.0.6:
    dependencies:
      agent-base: 7.1.4
      debug: 4.4.1
    transitivePeerDependencies:
      - supports-color

  human-signals@5.0.0: {}

  husky@9.1.7: {}

  iconv-lite@0.4.24:
    dependencies:
      safer-buffer: 2.1.2

  iconv-lite@0.6.3:
    dependencies:
      safer-buffer: 2.1.2

  ignore@5.3.2: {}

  ignore@7.0.5: {}

  immer@10.1.3: {}

  indent-string@4.0.0: {}

  inflight@1.0.6:
    dependencies:
      once: 1.4.0
      wrappy: 1.0.2

  inherits@2.0.4: {}

  ini@4.1.3: {}

  install@0.13.0: {}

  internmap@2.0.3: {}

  ip-address@10.0.1: {}

  ipaddr.js@1.9.1: {}

  is-absolute-url@4.0.1: {}

  is-alphabetical@2.0.1: {}

  is-alphanumerical@2.0.1:
    dependencies:
      is-alphabetical: 2.0.1
      is-decimal: 2.0.1

  is-decimal@2.0.1: {}

  is-extglob@2.1.1: {}

  is-fullwidth-code-point@3.0.0: {}

  is-glob@4.0.3:
    dependencies:
      is-extglob: 2.1.1

  is-hexadecimal@2.0.1: {}

  is-number@7.0.0: {}

  is-plain-object@5.0.0: {}

  is-potential-custom-element-name@1.0.1: {}

  is-relative-url@4.1.0:
    dependencies:
      is-absolute-url: 4.0.1

  is-stream@3.0.0: {}

  isexe@2.0.0: {}

  isomorphic-unfetch@3.1.0:
    dependencies:
      node-fetch: 2.7.0
      unfetch: 4.2.0
    transitivePeerDependencies:
      - encoding

  istanbul-lib-coverage@3.2.2: {}

  istanbul-lib-report@3.0.1:
    dependencies:
      istanbul-lib-coverage: 3.2.2
      make-dir: 4.0.0
      supports-color: 7.2.0

  istanbul-lib-source-maps@5.0.6:
    dependencies:
      '@jridgewell/trace-mapping': 0.3.31
      debug: 4.4.1
      istanbul-lib-coverage: 3.2.2
    transitivePeerDependencies:
      - supports-color

  istanbul-reports@3.2.0:
    dependencies:
      html-escaper: 2.0.2
      istanbul-lib-report: 3.0.1

  jackspeak@4.1.1:
    dependencies:
      '@isaacs/cliui': 8.0.2

  jiti@2.5.1: {}

  jose@4.15.9: {}

  js-tokens@4.0.0: {}

  js-tokens@9.0.1: {}

  js-yaml@3.14.1:
    dependencies:
      argparse: 1.0.10
      esprima: 4.0.1

  js-yaml@4.1.0:
    dependencies:
      argparse: 2.0.1

  jsdom@24.1.3:
    dependencies:
      cssstyle: 4.6.0
      data-urls: 5.0.0
      decimal.js: 10.6.0
      form-data: 4.0.4
      html-encoding-sniffer: 4.0.0
      http-proxy-agent: 7.0.2
      https-proxy-agent: 7.0.6
      is-potential-custom-element-name: 1.0.1
      nwsapi: 2.2.22
      parse5: 7.3.0
      rrweb-cssom: 0.7.1
      saxes: 6.0.0
      symbol-tree: 3.2.4
      tough-cookie: 4.1.4
      w3c-xmlserializer: 5.0.0
      webidl-conversions: 7.0.0
      whatwg-encoding: 3.1.1
      whatwg-mimetype: 4.0.0
      whatwg-url: 14.2.0
      ws: 8.18.3
      xml-name-validator: 5.0.0
    transitivePeerDependencies:
      - bufferutil
      - supports-color
      - utf-8-validate

  jsonc-parser@3.3.1: {}

  jsonpointer@5.0.1: {}

  katex@0.16.22:
    dependencies:
      commander: 8.3.0

  lightningcss-darwin-arm64@1.30.1:
    optional: true

  lightningcss-darwin-x64@1.30.1:
    optional: true

  lightningcss-freebsd-x64@1.30.1:
    optional: true

  lightningcss-linux-arm-gnueabihf@1.30.1:
    optional: true

  lightningcss-linux-arm64-gnu@1.30.1:
    optional: true

  lightningcss-linux-arm64-musl@1.30.1:
    optional: true

  lightningcss-linux-x64-gnu@1.30.1:
    optional: true

  lightningcss-linux-x64-musl@1.30.1:
    optional: true

  lightningcss-win32-arm64-msvc@1.30.1:
    optional: true

  lightningcss-win32-x64-msvc@1.30.1:
    optional: true

  lightningcss@1.30.1:
    dependencies:
      detect-libc: 2.0.4
    optionalDependencies:
      lightningcss-darwin-arm64: 1.30.1
      lightningcss-darwin-x64: 1.30.1
      lightningcss-freebsd-x64: 1.30.1
      lightningcss-linux-arm-gnueabihf: 1.30.1
      lightningcss-linux-arm64-gnu: 1.30.1
      lightningcss-linux-arm64-musl: 1.30.1
      lightningcss-linux-x64-gnu: 1.30.1
      lightningcss-linux-x64-musl: 1.30.1
      lightningcss-win32-arm64-msvc: 1.30.1
      lightningcss-win32-x64-msvc: 1.30.1

  link-check@5.4.0:
    dependencies:
      is-relative-url: 4.1.0
      ms: 2.1.3
      needle: 3.3.1
      node-email-verifier: 2.0.0
      proxy-agent: 6.5.0
    transitivePeerDependencies:
      - supports-color

  linkify-it@5.0.0:
    dependencies:
      uc.micro: 2.1.0

  local-pkg@0.5.1:
    dependencies:
      mlly: 1.8.0
      pkg-types: 1.3.1

  lodash.castarray@4.4.0: {}

  lodash.isplainobject@4.0.6: {}

  lodash.merge@4.6.2: {}

  loose-envify@1.4.0:
    dependencies:
      js-tokens: 4.0.0

  loupe@2.3.7:
    dependencies:
      get-func-name: 2.0.2

  lru-cache@10.4.3: {}

  lru-cache@11.2.1: {}

  lru-cache@6.0.0:
    dependencies:
      yallist: 4.0.0

  lru-cache@7.18.3: {}

  lucide-react@0.542.0(react@18.3.1):
    dependencies:
      react: 18.3.1

  lz-string@1.5.0: {}

  magic-string@0.30.19:
    dependencies:
      '@jridgewell/sourcemap-codec': 1.5.5

  magicast@0.3.5:
    dependencies:
      '@babel/parser': 7.28.4
      '@babel/types': 7.28.4
      source-map-js: 1.2.1

  make-dir@4.0.0:
    dependencies:
      semver: 7.7.2

  markdown-it@14.1.0:
    dependencies:
      argparse: 2.0.1
      entities: 4.5.0
      linkify-it: 5.0.0
      mdurl: 2.0.0
      punycode.js: 2.3.1
      uc.micro: 2.1.0

  markdown-link-check@3.13.7:
    dependencies:
      async: 3.2.6
      chalk: 5.6.2
      commander: 13.1.0
      link-check: 5.4.0
      markdown-link-extractor: 4.0.2
      needle: 3.3.1
      progress: 2.0.3
      proxy-agent: 6.5.0
      xmlbuilder2: 3.1.1
    transitivePeerDependencies:
      - supports-color

  markdown-link-extractor@4.0.2:
    dependencies:
      html-link-extractor: 1.0.5
      marked: 12.0.2

  markdownlint-cli2-formatter-default@0.0.5(markdownlint-cli2@0.15.0):
    dependencies:
      markdownlint-cli2: 0.15.0

  markdownlint-cli2@0.15.0:
    dependencies:
      globby: 14.0.2
      js-yaml: 4.1.0
      jsonc-parser: 3.3.1
      markdownlint: 0.36.1
      markdownlint-cli2-formatter-default: 0.0.5(markdownlint-cli2@0.15.0)
      micromatch: 4.0.8

  markdownlint-cli@0.45.0:
    dependencies:
      commander: 13.1.0
      glob: 11.0.3
      ignore: 7.0.5
      js-yaml: 4.1.0
      jsonc-parser: 3.3.1
      jsonpointer: 5.0.1
      markdown-it: 14.1.0
      markdownlint: 0.38.0
      minimatch: 10.0.3
      run-con: 1.3.2
      smol-toml: 1.3.4
    transitivePeerDependencies:
      - supports-color

  markdownlint-micromark@0.1.12: {}

  markdownlint@0.36.1:
    dependencies:
      markdown-it: 14.1.0
      markdownlint-micromark: 0.1.12

  markdownlint@0.38.0:
    dependencies:
      micromark: 4.0.2
      micromark-core-commonmark: 2.0.3
      micromark-extension-directive: 4.0.0
      micromark-extension-gfm-autolink-literal: 2.1.0
      micromark-extension-gfm-footnote: 2.1.0
      micromark-extension-gfm-table: 2.1.1
      micromark-extension-math: 3.1.0
      micromark-util-types: 2.0.2
    transitivePeerDependencies:
      - supports-color

  marked@12.0.2: {}

  math-intrinsics@1.1.0: {}

  mdurl@2.0.0: {}

  media-typer@0.3.0: {}

  merge-descriptors@1.0.3: {}

  merge-stream@2.0.0: {}

  merge2@1.4.1: {}

  methods@1.1.2: {}

  micromark-core-commonmark@2.0.3:
    dependencies:
      decode-named-character-reference: 1.2.0
      devlop: 1.1.0
      micromark-factory-destination: 2.0.1
      micromark-factory-label: 2.0.1
      micromark-factory-space: 2.0.1
      micromark-factory-title: 2.0.1
      micromark-factory-whitespace: 2.0.1
      micromark-util-character: 2.1.1
      micromark-util-chunked: 2.0.1
      micromark-util-classify-character: 2.0.1
      micromark-util-html-tag-name: 2.0.1
      micromark-util-normalize-identifier: 2.0.1
      micromark-util-resolve-all: 2.0.1
      micromark-util-subtokenize: 2.1.0
      micromark-util-symbol: 2.0.1
      micromark-util-types: 2.0.2

  micromark-extension-directive@4.0.0:
    dependencies:
      devlop: 1.1.0
      micromark-factory-space: 2.0.1
      micromark-factory-whitespace: 2.0.1
      micromark-util-character: 2.1.1
      micromark-util-symbol: 2.0.1
      micromark-util-types: 2.0.2
      parse-entities: 4.0.2

  micromark-extension-gfm-autolink-literal@2.1.0:
    dependencies:
      micromark-util-character: 2.1.1
      micromark-util-sanitize-uri: 2.0.1
      micromark-util-symbol: 2.0.1
      micromark-util-types: 2.0.2

  micromark-extension-gfm-footnote@2.1.0:
    dependencies:
      devlop: 1.1.0
      micromark-core-commonmark: 2.0.3
      micromark-factory-space: 2.0.1
      micromark-util-character: 2.1.1
      micromark-util-normalize-identifier: 2.0.1
      micromark-util-sanitize-uri: 2.0.1
      micromark-util-symbol: 2.0.1
      micromark-util-types: 2.0.2

  micromark-extension-gfm-table@2.1.1:
    dependencies:
      devlop: 1.1.0
      micromark-factory-space: 2.0.1
      micromark-util-character: 2.1.1
      micromark-util-symbol: 2.0.1
      micromark-util-types: 2.0.2

  micromark-extension-math@3.1.0:
    dependencies:
      '@types/katex': 0.16.7
      devlop: 1.1.0
      katex: 0.16.22
      micromark-factory-space: 2.0.1
      micromark-util-character: 2.1.1
      micromark-util-symbol: 2.0.1
      micromark-util-types: 2.0.2

  micromark-factory-destination@2.0.1:
    dependencies:
      micromark-util-character: 2.1.1
      micromark-util-symbol: 2.0.1
      micromark-util-types: 2.0.2

  micromark-factory-label@2.0.1:
    dependencies:
      devlop: 1.1.0
      micromark-util-character: 2.1.1
      micromark-util-symbol: 2.0.1
      micromark-util-types: 2.0.2

  micromark-factory-space@2.0.1:
    dependencies:
      micromark-util-character: 2.1.1
      micromark-util-types: 2.0.2

  micromark-factory-title@2.0.1:
    dependencies:
      micromark-factory-space: 2.0.1
      micromark-util-character: 2.1.1
      micromark-util-symbol: 2.0.1
      micromark-util-types: 2.0.2

  micromark-factory-whitespace@2.0.1:
    dependencies:
      micromark-factory-space: 2.0.1
      micromark-util-character: 2.1.1
      micromark-util-symbol: 2.0.1
      micromark-util-types: 2.0.2

  micromark-util-character@2.1.1:
    dependencies:
      micromark-util-symbol: 2.0.1
      micromark-util-types: 2.0.2

  micromark-util-chunked@2.0.1:
    dependencies:
      micromark-util-symbol: 2.0.1

  micromark-util-classify-character@2.0.1:
    dependencies:
      micromark-util-character: 2.1.1
      micromark-util-symbol: 2.0.1
      micromark-util-types: 2.0.2

  micromark-util-combine-extensions@2.0.1:
    dependencies:
      micromark-util-chunked: 2.0.1
      micromark-util-types: 2.0.2

  micromark-util-decode-numeric-character-reference@2.0.2:
    dependencies:
      micromark-util-symbol: 2.0.1

  micromark-util-encode@2.0.1: {}

  micromark-util-html-tag-name@2.0.1: {}

  micromark-util-normalize-identifier@2.0.1:
    dependencies:
      micromark-util-symbol: 2.0.1

  micromark-util-resolve-all@2.0.1:
    dependencies:
      micromark-util-types: 2.0.2

  micromark-util-sanitize-uri@2.0.1:
    dependencies:
      micromark-util-character: 2.1.1
      micromark-util-encode: 2.0.1
      micromark-util-symbol: 2.0.1

  micromark-util-subtokenize@2.1.0:
    dependencies:
      devlop: 1.1.0
      micromark-util-chunked: 2.0.1
      micromark-util-symbol: 2.0.1
      micromark-util-types: 2.0.2

  micromark-util-symbol@2.0.1: {}

  micromark-util-types@2.0.2: {}

  micromark@4.0.2:
    dependencies:
      '@types/debug': 4.1.12
      debug: 4.4.1
      decode-named-character-reference: 1.2.0
      devlop: 1.1.0
      micromark-core-commonmark: 2.0.3
      micromark-factory-space: 2.0.1
      micromark-util-character: 2.1.1
      micromark-util-chunked: 2.0.1
      micromark-util-combine-extensions: 2.0.1
      micromark-util-decode-numeric-character-reference: 2.0.2
      micromark-util-encode: 2.0.1
      micromark-util-normalize-identifier: 2.0.1
      micromark-util-resolve-all: 2.0.1
      micromark-util-sanitize-uri: 2.0.1
      micromark-util-subtokenize: 2.1.0
      micromark-util-symbol: 2.0.1
      micromark-util-types: 2.0.2
    transitivePeerDependencies:
      - supports-color

  micromatch@4.0.8:
    dependencies:
      braces: 3.0.3
      picomatch: 2.3.1

  mime-db@1.52.0: {}

  mime-types@2.1.35:
    dependencies:
      mime-db: 1.52.0

  mime@1.6.0: {}

  mimic-fn@4.0.0: {}

  min-indent@1.0.1: {}

  mini-svg-data-uri@1.4.4: {}

  minimatch@10.0.3:
    dependencies:
      '@isaacs/brace-expansion': 5.0.0

  minimatch@3.1.2:
    dependencies:
      brace-expansion: 1.1.12

  minimist@1.2.8: {}

  minipass@7.1.2: {}

  minizlib@3.0.2:
    dependencies:
      minipass: 7.1.2

  mkdirp@3.0.1: {}

  mlly@1.8.0:
    dependencies:
      acorn: 8.15.0
      pathe: 2.0.3
      pkg-types: 1.3.1
      ufo: 1.6.1

  morgan@1.10.1:
    dependencies:
      basic-auth: 2.0.1
      debug: 2.6.9
      depd: 2.0.0
      on-finished: 2.3.0
      on-headers: 1.1.0
    transitivePeerDependencies:
      - supports-color

  ms@2.0.0: {}

  ms@2.1.3: {}

  nanoid@3.3.11: {}

  needle@3.3.1:
    dependencies:
      iconv-lite: 0.6.3
      sax: 1.4.1

  negotiator@0.6.3: {}

  netmask@2.0.2: {}

  next-auth@4.24.11(next@14.2.5(@opentelemetry/api@1.9.0)(@playwright/test@1.55.0)(react-dom@18.3.1(react@18.3.1))(react@18.3.1))(react-dom@18.3.1(react@18.3.1))(react@18.3.1):
    dependencies:
      '@babel/runtime': 7.28.4
      '@panva/hkdf': 1.2.1
      cookie: 0.7.2
      jose: 4.15.9
      next: 14.2.5(@opentelemetry/api@1.9.0)(@playwright/test@1.55.0)(react-dom@18.3.1(react@18.3.1))(react@18.3.1)
      oauth: 0.9.15
      openid-client: 5.7.1
      preact: 10.27.1
      preact-render-to-string: 5.2.6(preact@10.27.1)
      react: 18.3.1
      react-dom: 18.3.1(react@18.3.1)
      uuid: 8.3.2

  next@14.2.5(@opentelemetry/api@1.9.0)(@playwright/test@1.55.0)(react-dom@18.3.1(react@18.3.1))(react@18.3.1):
    dependencies:
      '@next/env': 14.2.5
      '@swc/helpers': 0.5.5
      busboy: 1.6.0
      caniuse-lite: 1.0.30001741
      graceful-fs: 4.2.11
      postcss: 8.4.31
      react: 18.3.1
      react-dom: 18.3.1(react@18.3.1)
      styled-jsx: 5.1.1(react@18.3.1)
    optionalDependencies:
      '@next/swc-darwin-arm64': 14.2.5
      '@next/swc-darwin-x64': 14.2.5
      '@next/swc-linux-arm64-gnu': 14.2.5
      '@next/swc-linux-arm64-musl': 14.2.5
      '@next/swc-linux-x64-gnu': 14.2.5
      '@next/swc-linux-x64-musl': 14.2.5
      '@next/swc-win32-arm64-msvc': 14.2.5
      '@next/swc-win32-ia32-msvc': 14.2.5
      '@next/swc-win32-x64-msvc': 14.2.5
      '@opentelemetry/api': 1.9.0
      '@playwright/test': 1.55.0
    transitivePeerDependencies:
      - '@babel/core'
      - babel-plugin-macros

  node-email-verifier@2.0.0:
    dependencies:
      ms: 2.1.3
      validator: 13.15.15

  node-ensure@0.0.0: {}

  node-fetch@2.7.0:
    dependencies:
      whatwg-url: 5.0.0

  node-releases@2.0.20: {}

  normalize-range@0.1.2: {}

  npm-run-path@5.3.0:
    dependencies:
      path-key: 4.0.0

  npx@10.2.2: {}

  nth-check@2.1.1:
    dependencies:
      boolbase: 1.0.0

  nwsapi@2.2.22: {}

  oauth@0.9.15: {}

  object-assign@4.1.1: {}

  object-hash@2.2.0: {}

  object-inspect@1.13.4: {}

  oidc-token-hash@5.1.1: {}

  on-finished@2.3.0:
    dependencies:
      ee-first: 1.1.1

  on-finished@2.4.1:
    dependencies:
      ee-first: 1.1.1

  on-headers@1.1.0: {}

  once@1.4.0:
    dependencies:
      wrappy: 1.0.2

  onetime@6.0.0:
    dependencies:
      mimic-fn: 4.0.0

  openid-client@5.7.1:
    dependencies:
      jose: 4.15.9
      lru-cache: 6.0.0
      object-hash: 2.2.0
      oidc-token-hash: 5.1.1

  p-limit@5.0.0:
    dependencies:
      yocto-queue: 1.2.1

  pac-proxy-agent@7.2.0:
    dependencies:
      '@tootallnate/quickjs-emscripten': 0.23.0
      agent-base: 7.1.4
      debug: 4.4.1
      get-uri: 6.0.5
      http-proxy-agent: 7.0.2
      https-proxy-agent: 7.0.6
      pac-resolver: 7.0.1
      socks-proxy-agent: 8.0.5
    transitivePeerDependencies:
      - supports-color

  pac-resolver@7.0.1:
    dependencies:
      degenerator: 5.0.1
      netmask: 2.0.2

  package-json-from-dist@1.0.1: {}

  parse-entities@4.0.2:
    dependencies:
      '@types/unist': 2.0.11
      character-entities-legacy: 3.0.0
      character-reference-invalid: 2.0.1
      decode-named-character-reference: 1.2.0
      is-alphanumerical: 2.0.1
      is-decimal: 2.0.1
      is-hexadecimal: 2.0.1

  parse5-htmlparser2-tree-adapter@7.1.0:
    dependencies:
      domhandler: 5.0.3
      parse5: 7.3.0

  parse5-parser-stream@7.1.2:
    dependencies:
      parse5: 7.3.0

  parse5@7.3.0:
    dependencies:
      entities: 6.0.1

  parseurl@1.3.3: {}

  path-is-absolute@1.0.1: {}

  path-key@3.1.1: {}

  path-key@4.0.0: {}

  path-scurry@2.0.0:
    dependencies:
      lru-cache: 11.2.1
      minipass: 7.1.2

  path-to-regexp@0.1.12: {}

  path-type@5.0.0: {}

  pathe@1.1.2: {}

  pathe@2.0.3: {}

  pathval@1.1.1: {}

  pdf-parse@1.1.1:
    dependencies:
      debug: 3.2.7
      node-ensure: 0.0.0
    transitivePeerDependencies:
      - supports-color

  picocolors@1.1.1: {}

  picomatch@2.3.1: {}

  pkg-types@1.3.1:
    dependencies:
      confbox: 0.1.8
      mlly: 1.8.0
      pathe: 2.0.3

  playwright-core@1.55.0: {}

  playwright@1.55.0:
    dependencies:
      playwright-core: 1.55.0
    optionalDependencies:
      fsevents: 2.3.2

  postcss-selector-parser@6.0.10:
    dependencies:
      cssesc: 3.0.0
      util-deprecate: 1.0.2

  postcss-value-parser@4.2.0: {}

  postcss@8.4.31:
    dependencies:
      nanoid: 3.3.11
      picocolors: 1.1.1
      source-map-js: 1.2.1

  postcss@8.5.6:
    dependencies:
      nanoid: 3.3.11
      picocolors: 1.1.1
      source-map-js: 1.2.1

  preact-render-to-string@5.2.6(preact@10.27.1):
    dependencies:
      preact: 10.27.1
      pretty-format: 3.8.0

  preact@10.27.1: {}

  prettier@3.6.2: {}

  pretty-format@27.5.1:
    dependencies:
      ansi-regex: 5.0.1
      ansi-styles: 5.2.0
      react-is: 17.0.2

  pretty-format@29.7.0:
    dependencies:
      '@jest/schemas': 29.6.3
      ansi-styles: 5.2.0
      react-is: 18.3.1

  pretty-format@3.8.0: {}

  progress@2.0.3: {}

  prom-client@15.1.3:
    dependencies:
      '@opentelemetry/api': 1.9.0
      tdigest: 0.1.2

  prop-types@15.8.1:
    dependencies:
      loose-envify: 1.4.0
      object-assign: 4.1.1
      react-is: 16.13.1

  proxy-addr@2.0.7:
    dependencies:
      forwarded: 0.2.0
      ipaddr.js: 1.9.1

  proxy-agent@6.5.0:
    dependencies:
      agent-base: 7.1.4
      debug: 4.4.1
      http-proxy-agent: 7.0.2
      https-proxy-agent: 7.0.6
      lru-cache: 7.18.3
      pac-proxy-agent: 7.2.0
      proxy-from-env: 1.1.0
      socks-proxy-agent: 8.0.5
    transitivePeerDependencies:
      - supports-color

  proxy-from-env@1.1.0: {}

  psl@1.15.0:
    dependencies:
      punycode: 2.3.1

  punycode.js@2.3.1: {}

  punycode@2.3.1: {}

  qs@6.13.0:
    dependencies:
      side-channel: 1.1.0

  querystringify@2.2.0: {}

  queue-microtask@1.2.3: {}

  range-parser@1.2.1: {}

  raw-body@2.5.2:
    dependencies:
      bytes: 3.1.2
      http-errors: 2.0.0
      iconv-lite: 0.4.24
      unpipe: 1.0.0

  react-cytoscapejs@2.0.0(cytoscape@3.33.1)(react@18.3.1):
    dependencies:
      cytoscape: 3.33.1
      prop-types: 15.8.1
      react: 18.3.1

  react-dom@18.3.1(react@18.3.1):
    dependencies:
      loose-envify: 1.4.0
      react: 18.3.1
      scheduler: 0.23.2

  react-is@16.13.1: {}

  react-is@17.0.2: {}

  react-is@18.3.1: {}

  react-redux@9.2.0(@types/react@18.3.24)(react@18.3.1)(redux@5.0.1):
    dependencies:
      '@types/use-sync-external-store': 0.0.6
      react: 18.3.1
      use-sync-external-store: 1.5.0(react@18.3.1)
    optionalDependencies:
      '@types/react': 18.3.24
      redux: 5.0.1

  react-router-dom@6.30.1(react-dom@18.3.1(react@18.3.1))(react@18.3.1):
    dependencies:
      '@remix-run/router': 1.23.0
      react: 18.3.1
      react-dom: 18.3.1(react@18.3.1)
      react-router: 6.30.1(react@18.3.1)

  react-router@6.30.1(react@18.3.1):
    dependencies:
      '@remix-run/router': 1.23.0
      react: 18.3.1

  react@18.3.1:
    dependencies:
      loose-envify: 1.4.0

  recharts@3.2.0(@types/react@18.3.24)(react-dom@18.3.1(react@18.3.1))(react-is@18.3.1)(react@18.3.1)(redux@5.0.1):
    dependencies:
      '@reduxjs/toolkit': 2.9.0(react-redux@9.2.0(@types/react@18.3.24)(react@18.3.1)(redux@5.0.1))(react@18.3.1)
      clsx: 2.1.1
      decimal.js-light: 2.5.1
      es-toolkit: 1.39.10
      eventemitter3: 5.0.1
      immer: 10.1.3
      react: 18.3.1
      react-dom: 18.3.1(react@18.3.1)
      react-is: 18.3.1
      react-redux: 9.2.0(@types/react@18.3.24)(react@18.3.1)(redux@5.0.1)
      reselect: 5.1.1
      tiny-invariant: 1.3.3
      use-sync-external-store: 1.5.0(react@18.3.1)
      victory-vendor: 37.3.6
    transitivePeerDependencies:
      - '@types/react'
      - redux

  redent@3.0.0:
    dependencies:
      indent-string: 4.0.0
      strip-indent: 3.0.0

  redux-thunk@3.1.0(redux@5.0.1):
    dependencies:
      redux: 5.0.1

  redux@5.0.1: {}

  requires-port@1.0.0: {}

  reselect@5.1.1: {}

  reusify@1.1.0: {}

  rollup@4.50.1:
    dependencies:
      '@types/estree': 1.0.8
    optionalDependencies:
      '@rollup/rollup-android-arm-eabi': 4.50.1
      '@rollup/rollup-android-arm64': 4.50.1
      '@rollup/rollup-darwin-arm64': 4.50.1
      '@rollup/rollup-darwin-x64': 4.50.1
      '@rollup/rollup-freebsd-arm64': 4.50.1
      '@rollup/rollup-freebsd-x64': 4.50.1
      '@rollup/rollup-linux-arm-gnueabihf': 4.50.1
      '@rollup/rollup-linux-arm-musleabihf': 4.50.1
      '@rollup/rollup-linux-arm64-gnu': 4.50.1
      '@rollup/rollup-linux-arm64-musl': 4.50.1
      '@rollup/rollup-linux-loongarch64-gnu': 4.50.1
      '@rollup/rollup-linux-ppc64-gnu': 4.50.1
      '@rollup/rollup-linux-riscv64-gnu': 4.50.1
      '@rollup/rollup-linux-riscv64-musl': 4.50.1
      '@rollup/rollup-linux-s390x-gnu': 4.50.1
      '@rollup/rollup-linux-x64-gnu': 4.50.1
      '@rollup/rollup-linux-x64-musl': 4.50.1
      '@rollup/rollup-openharmony-arm64': 4.50.1
      '@rollup/rollup-win32-arm64-msvc': 4.50.1
      '@rollup/rollup-win32-ia32-msvc': 4.50.1
      '@rollup/rollup-win32-x64-msvc': 4.50.1
      fsevents: 2.3.3

  rrweb-cssom@0.7.1: {}

  rrweb-cssom@0.8.0: {}

  run-con@1.3.2:
    dependencies:
      deep-extend: 0.6.0
      ini: 4.1.3
      minimist: 1.2.8
      strip-json-comments: 3.1.1

  run-parallel@1.2.0:
    dependencies:
      queue-microtask: 1.2.3

  safe-buffer@5.1.2: {}

  safe-buffer@5.2.1: {}

  safer-buffer@2.1.2: {}

  sax@1.4.1: {}

  saxes@6.0.0:
    dependencies:
      xmlchars: 2.2.0

  scheduler@0.23.2:
    dependencies:
      loose-envify: 1.4.0

  semver@7.7.2: {}

  send@0.19.0:
    dependencies:
      debug: 2.6.9
      depd: 2.0.0
      destroy: 1.2.0
      encodeurl: 1.0.2
      escape-html: 1.0.3
      etag: 1.8.1
      fresh: 0.5.2
      http-errors: 2.0.0
      mime: 1.6.0
      ms: 2.1.3
      on-finished: 2.4.1
      range-parser: 1.2.1
      statuses: 2.0.1
    transitivePeerDependencies:
      - supports-color

  serve-static@1.16.2:
    dependencies:
      encodeurl: 2.0.0
      escape-html: 1.0.3
      parseurl: 1.3.3
      send: 0.19.0
    transitivePeerDependencies:
      - supports-color

  setprototypeof@1.2.0: {}

  shebang-command@2.0.0:
    dependencies:
      shebang-regex: 3.0.0

  shebang-regex@3.0.0: {}

  side-channel-list@1.0.0:
    dependencies:
      es-errors: 1.3.0
      object-inspect: 1.13.4

  side-channel-map@1.0.1:
    dependencies:
      call-bound: 1.0.4
      es-errors: 1.3.0
      get-intrinsic: 1.3.0
      object-inspect: 1.13.4

  side-channel-weakmap@1.0.2:
    dependencies:
      call-bound: 1.0.4
      es-errors: 1.3.0
      get-intrinsic: 1.3.0
      object-inspect: 1.13.4
      side-channel-map: 1.0.1

  side-channel@1.1.0:
    dependencies:
      es-errors: 1.3.0
      object-inspect: 1.13.4
      side-channel-list: 1.0.0
      side-channel-map: 1.0.1
      side-channel-weakmap: 1.0.2

  siginfo@2.0.0: {}

  signal-exit@4.1.0: {}

  slash@5.1.0: {}

  smart-buffer@4.2.0: {}

  smol-toml@1.3.4: {}

  socks-proxy-agent@8.0.5:
    dependencies:
      agent-base: 7.1.4
      debug: 4.4.1
      socks: 2.8.7
    transitivePeerDependencies:
      - supports-color

  socks@2.8.7:
    dependencies:
      ip-address: 10.0.1
      smart-buffer: 4.2.0

  source-map-js@1.2.1: {}

  source-map@0.6.1:
    optional: true

  sprintf-js@1.0.3: {}

  stackback@0.0.2: {}

  statuses@2.0.1: {}

  std-env@3.9.0: {}

  streamsearch@1.1.0: {}

  string-width@4.2.3:
    dependencies:
      emoji-regex: 8.0.0
      is-fullwidth-code-point: 3.0.0
      strip-ansi: 6.0.1

  string-width@5.1.2:
    dependencies:
      eastasianwidth: 0.2.0
      emoji-regex: 9.2.2
      strip-ansi: 7.1.2

  strip-ansi@6.0.1:
    dependencies:
      ansi-regex: 5.0.1

  strip-ansi@7.1.2:
    dependencies:
      ansi-regex: 6.2.2

  strip-final-newline@3.0.0: {}

  strip-indent@3.0.0:
    dependencies:
      min-indent: 1.0.1

  strip-json-comments@3.1.1: {}

  strip-literal@2.1.1:
    dependencies:
      js-tokens: 9.0.1

  styled-jsx@5.1.1(react@18.3.1):
    dependencies:
      client-only: 0.0.1
      react: 18.3.1

  supports-color@7.2.0:
    dependencies:
      has-flag: 4.0.0

  symbol-tree@3.2.4: {}

  tabbable@6.2.0: {}

  tailwindcss@4.1.13: {}

  tapable@2.2.3: {}

  tar@7.4.3:
    dependencies:
      '@isaacs/fs-minipass': 4.0.1
      chownr: 3.0.0
      minipass: 7.1.2
      minizlib: 3.0.2
      mkdirp: 3.0.1
      yallist: 5.0.0

  tdigest@0.1.2:
    dependencies:
      bintrees: 1.0.2

  test-exclude@6.0.0:
    dependencies:
      '@istanbuljs/schema': 0.1.3
      glob: 7.2.3
      minimatch: 3.1.2

  tiny-invariant@1.3.3: {}

  tinybench@2.9.0: {}

  tinypool@0.8.4: {}

  tinyspy@2.2.1: {}

  to-regex-range@5.0.1:
    dependencies:
      is-number: 7.0.0

  toidentifier@1.0.1: {}

  tough-cookie@4.1.4:
    dependencies:
      psl: 1.15.0
      punycode: 2.3.1
      universalify: 0.2.0
      url-parse: 1.5.10

  tr46@0.0.3: {}

  tr46@5.1.1:
    dependencies:
      punycode: 2.3.1

  tsconfck@3.1.6(typescript@5.9.2):
    optionalDependencies:
      typescript: 5.9.2

  tslib@2.8.1: {}

  type-detect@4.1.0: {}

  type-is@1.6.18:
    dependencies:
      media-typer: 0.3.0
      mime-types: 2.1.35

  typescript@5.9.2: {}

  uc.micro@2.1.0: {}

  ufo@1.6.1: {}

  undici-types@7.10.0: {}

  undici@7.16.0: {}

  unfetch@4.2.0: {}

  unicorn-magic@0.1.0: {}

  universalify@0.2.0: {}

  unpipe@1.0.0: {}

  update-browserslist-db@1.1.3(browserslist@4.25.4):
    dependencies:
      browserslist: 4.25.4
      escalade: 3.2.0
      picocolors: 1.1.1

  url-parse@1.5.10:
    dependencies:
      querystringify: 2.2.0
      requires-port: 1.0.0

  use-sync-external-store@1.5.0(react@18.3.1):
    dependencies:
      react: 18.3.1

  util-deprecate@1.0.2: {}

  utils-merge@1.0.1: {}

  uuid@8.3.2: {}

  validator@13.15.15: {}

  vary@1.1.2: {}

  victory-vendor@37.3.6:
    dependencies:
      '@types/d3-array': 3.2.1
      '@types/d3-ease': 3.0.2
      '@types/d3-interpolate': 3.0.4
      '@types/d3-scale': 4.0.9
      '@types/d3-shape': 3.1.7
      '@types/d3-time': 3.0.4
      '@types/d3-timer': 3.0.2
      d3-array: 3.2.4
      d3-ease: 3.0.1
      d3-interpolate: 3.0.1
      d3-scale: 4.0.2
      d3-shape: 3.2.0
      d3-time: 3.1.0
      d3-timer: 3.0.1

  vite-node@1.6.1(@types/node@24.3.0)(lightningcss@1.30.1):
    dependencies:
      cac: 6.7.14
      debug: 4.4.1
      pathe: 1.1.2
      picocolors: 1.1.1
      vite: 5.4.20(@types/node@24.3.0)(lightningcss@1.30.1)
    transitivePeerDependencies:
      - '@types/node'
      - less
      - lightningcss
      - sass
      - sass-embedded
      - stylus
      - sugarss
      - supports-color
      - terser

<<<<<<< HEAD
  vite-tsconfig-paths@5.1.4(typescript@5.9.2)(vite@5.4.20(@types/node@24.3.0)(lightningcss@1.30.1)):
=======
  vite-tsconfig-paths@4.3.2(typescript@5.9.2)(vite@5.4.20(@types/node@24.3.0)(lightningcss@1.30.1)):
>>>>>>> 92e7ba41
    dependencies:
      debug: 4.4.1
      globrex: 0.1.2
      tsconfck: 3.1.6(typescript@5.9.2)
    optionalDependencies:
      vite: 5.4.20(@types/node@24.3.0)(lightningcss@1.30.1)
    transitivePeerDependencies:
      - supports-color
      - typescript

  vite@5.4.20(@types/node@24.3.0)(lightningcss@1.30.1):
    dependencies:
      esbuild: 0.21.5
      postcss: 8.5.6
      rollup: 4.50.1
    optionalDependencies:
      '@types/node': 24.3.0
      fsevents: 2.3.3
      lightningcss: 1.30.1

  vitest@1.6.1(@types/node@24.3.0)(jsdom@24.1.3)(lightningcss@1.30.1):
    dependencies:
      '@vitest/expect': 1.6.1
      '@vitest/runner': 1.6.1
      '@vitest/snapshot': 1.6.1
      '@vitest/spy': 1.6.1
      '@vitest/utils': 1.6.1
      acorn-walk: 8.3.4
      chai: 4.5.0
      debug: 4.4.1
      execa: 8.0.1
      local-pkg: 0.5.1
      magic-string: 0.30.19
      pathe: 1.1.2
      picocolors: 1.1.1
      std-env: 3.9.0
      strip-literal: 2.1.1
      tinybench: 2.9.0
      tinypool: 0.8.4
      vite: 5.4.20(@types/node@24.3.0)(lightningcss@1.30.1)
      vite-node: 1.6.1(@types/node@24.3.0)(lightningcss@1.30.1)
      why-is-node-running: 2.3.0
    optionalDependencies:
      '@types/node': 24.3.0
      jsdom: 24.1.3
    transitivePeerDependencies:
      - less
      - lightningcss
      - sass
      - sass-embedded
      - stylus
      - sugarss
      - supports-color
      - terser

  w3c-xmlserializer@5.0.0:
    dependencies:
      xml-name-validator: 5.0.0

  webidl-conversions@3.0.1: {}

  webidl-conversions@7.0.0: {}

  whatwg-encoding@3.1.1:
    dependencies:
      iconv-lite: 0.6.3

  whatwg-mimetype@4.0.0: {}

  whatwg-url@14.2.0:
    dependencies:
      tr46: 5.1.1
      webidl-conversions: 7.0.0

  whatwg-url@5.0.0:
    dependencies:
      tr46: 0.0.3
      webidl-conversions: 3.0.1

  which@2.0.2:
    dependencies:
      isexe: 2.0.0

  why-is-node-running@2.3.0:
    dependencies:
      siginfo: 2.0.0
      stackback: 0.0.2

  wrap-ansi@7.0.0:
    dependencies:
      ansi-styles: 4.3.0
      string-width: 4.2.3
      strip-ansi: 6.0.1

  wrap-ansi@8.1.0:
    dependencies:
      ansi-styles: 6.2.3
      string-width: 5.1.2
      strip-ansi: 7.1.2

  wrappy@1.0.2: {}

  ws@8.18.3: {}

  xml-name-validator@5.0.0: {}

  xmlbuilder2@3.1.1:
    dependencies:
      '@oozcitak/dom': 1.15.10
      '@oozcitak/infra': 1.0.8
      '@oozcitak/util': 8.3.8
      js-yaml: 3.14.1

  xmlchars@2.2.0: {}

  yallist@4.0.0: {}

  yallist@5.0.0: {}

  yocto-queue@1.2.1: {}<|MERGE_RESOLUTION|>--- conflicted
+++ resolved
@@ -151,13 +151,8 @@
         specifier: ^5.9.2
         version: 5.9.2
       vite-tsconfig-paths:
-<<<<<<< HEAD
-        specifier: ^5.0.0
-        version: 5.1.4(typescript@5.9.2)(vite@5.4.20(@types/node@24.3.0)(lightningcss@1.30.1))
-=======
         specifier: ^4.3.2
         version: 4.3.2(typescript@5.9.2)(vite@5.4.20(@types/node@24.3.0)(lightningcss@1.30.1))
->>>>>>> 92e7ba41
       vitest:
         specifier: ^1.6.1
         version: 1.6.1(@types/node@24.3.0)(jsdom@24.1.3)(lightningcss@1.30.1)
@@ -2872,13 +2867,8 @@
     engines: {node: ^18.0.0 || >=20.0.0}
     hasBin: true
 
-<<<<<<< HEAD
-  vite-tsconfig-paths@5.1.4:
-    resolution: {integrity: sha512-cYj0LRuLV2c2sMqhqhGpaO3LretdtMn/BVX4cPLanIZuwwrkVl+lK84E/miEXkCHWXuq65rhNN4rXsBcOB3S4w==}
-=======
   vite-tsconfig-paths@4.3.2:
     resolution: {integrity: sha512-0Vd/a6po6Q+86rPlntHye7F31zA2URZMbH8M3saAZ/xR9QoGN/L21bxEGfXdWmFdNkqPpRdxFT7nmNe12e9/uA==}
->>>>>>> 92e7ba41
     peerDependencies:
       vite: '*'
     peerDependenciesMeta:
@@ -5738,11 +5728,7 @@
       - supports-color
       - terser
 
-<<<<<<< HEAD
-  vite-tsconfig-paths@5.1.4(typescript@5.9.2)(vite@5.4.20(@types/node@24.3.0)(lightningcss@1.30.1)):
-=======
   vite-tsconfig-paths@4.3.2(typescript@5.9.2)(vite@5.4.20(@types/node@24.3.0)(lightningcss@1.30.1)):
->>>>>>> 92e7ba41
     dependencies:
       debug: 4.4.1
       globrex: 0.1.2
