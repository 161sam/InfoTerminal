import React, { useState } from "react";
import DashboardLayout from "@/components/layout/DashboardLayout";
import Panel from "@/components/layout/Panel";
import Button from "@/components/ui/Button";
import StatusPill, { Status } from "@/components/ui/StatusPill";
import GraphViewerCytoscape from "@/components/GraphViewerCytoscape";
import config from "@/lib/config";
import { getEgo, loadPeople, getShortestPath, exportDossier } from "@/lib/api";
import { toast } from "@/components/ui/toast";

function DevPanel() {
  if (process.env.NODE_ENV === "production") return null;

  const seed = async () => {
    const raw = [
      { id: "alice", name: "Alice", knows_id: "bob" },
      { id: "bob", name: "Bob", knows_id: "carol" },
      { id: "carol", name: "Carol", knows_id: null },
    ];
    const rows = raw.map(row => ({
      id: row.id,
      name: row.name,
      knows_id: row.knows_id ?? undefined,
    }));
    try {
<<<<<<< HEAD
      const res = await loadPeople(rows);
      alert(res.ok ? "Seed OK" : "Seed failed");
=======
      const { inserted } = await loadPeople(rows);
      alert(`Seed OK: inserted=${inserted}`);
>>>>>>> 92e7ba41
    } catch (e: any) {
      alert(`Seed failed: ${e?.message || e}`);
    }
  };

  const ego = async () => {
    try {
      const { data } = await getEgo({ label: "Person", key: "id", value: "alice", depth: 2, limit: 50 });
      const nodes = data?.nodes?.length ?? 0;
      const edges = data?.relationships?.length ?? 0;
      alert(`Ego(Person id=alice): nodes=${nodes} edges=${edges}`);
    } catch (e: any) {
      alert(`Ego failed: ${e?.message || e}`);
    }
  };

  const exportAlice = async () => {
    try {
      const r = await exportDossier({ label: "Person", key: "id", value: "alice" });
      const blob = new Blob([JSON.stringify(r, null, 2)], { type: "application/json" });
      const a = document.createElement("a");
      a.href = URL.createObjectURL(blob);
      a.download = "dossier_person_alice.json";
      a.click();
      URL.revokeObjectURL(a.href);
    } catch (e: any) {
      alert(`Export failed: ${e?.message || e}`);
    }
  };

  const exportEgo = async () => {
    try {
      const { data } = await getEgo({ label: "Person", key: "id", value: "alice", depth: 2, limit: 50 });
      const blob = new Blob([JSON.stringify({ ok: true, data }, null, 2)], { type: "application/json" });
      const a = document.createElement("a");
      a.href = URL.createObjectURL(blob);
      a.download = "ego_person_alice.json";
      a.click();
      URL.revokeObjectURL(a.href);
    } catch (e: any) {
      alert(`Export failed: ${e?.message || e}`);
    }
  };

  return (
    <div style={{ display: "grid", gap: 8, padding: 12, border: "1px dashed var(--border, #555)", borderRadius: 8, marginTop: 16 }}>
      <strong>Dev Tools (local)</strong>
      <button onClick={seed} style={{ padding: 8, borderRadius: 8 }}>Seed Demo People</button>
      <button onClick={ego} style={{ padding: 8, borderRadius: 8 }}>Test Ego(Alice)</button>
      <button onClick={exportAlice} style={{ padding: 8, borderRadius: 8 }}>Export Dossier (Alice)</button>
      <button onClick={exportEgo} style={{ padding: 8, borderRadius: 8 }}>Export Ego (Alice)</button>
    </div>
  );
}

/** Ping a URL's /healthz endpoint. */
async function ping(url?: string): Promise<Status> {
  if (!url) return "fail";
  try {
    const r = await fetch(url + "/healthz");
    return r.ok ? "ok" : "fail";
  } catch {
    return "fail";
  }
}

export default function GraphXPage() {
  const [graphStatus, setGraphStatus] = useState<Status>();
  const [viewsStatus, setViewsStatus] = useState<Status>();
  const [query, setQuery] = useState("MATCH (n) RETURN n LIMIT 5");
  const [output, setOutput] = useState<any>(null);
  const [runStatus, setRunStatus] = useState<Status>();
  const [egoInfo, setEgoInfo] = useState("");
  const [srcLabel, setSrcLabel] = useState("Person");
  const [srcKey, setSrcKey] = useState("id");
  const [srcValue, setSrcValue] = useState("");
  const [dstLabel, setDstLabel] = useState("Person");
  const [dstKey, setDstKey] = useState("id");
  const [dstValue, setDstValue] = useState("");
  const [maxLen, setMaxLen] = useState(4);
  const [directed, setDirected] = useState(false);
  const [elements, setElements] = useState<any[]>([]);

  const pingGraph = async () => {
    setGraphStatus("loading");
    setGraphStatus(await ping(config?.GRAPH_API));
  };
  const pingViews = async () => {
    setViewsStatus("loading");
    setViewsStatus(await ping(config?.VIEWS_API));
  };

  const runEgo = async () => {
    try {
      const { data, counts } = await getEgo({ label:"Person", key:"id", value:"alice", depth:2, limit:50 });
      setEgoInfo(`nodes=${counts.nodes ?? data.nodes?.length ?? 0}, rels=${counts.relationships ?? data.relationships?.length ?? 0}`);
    } catch (e: any) {
      toast(e?.message || "Ego failed", { variant: 'error' });
    }
  };

  const runQuery = async () => {
    setRunStatus("loading");
    const base = config?.GRAPH_API;
    if (!base) {
      setRunStatus("fail");
      setOutput({ error: "Graph API not configured" });
      return;
    }
    try {
      let r = await fetch(`${base}/query`, {
        method: "POST",
        headers: { "content-type": "application/json" },
        body: JSON.stringify({ query }),
      });
      if (r.status === 404) {
        r = await fetch(`${base}/nodes?limit=25`);
      }
      if (!r.ok) throw new Error(`HTTP ${r.status}`);
      const j = await r.json();
      setOutput(j);
      setRunStatus("ok");
    } catch (e: any) {
      setRunStatus("fail");
      setOutput({ error: e.message || "query failed" });
    }
  };

  const findPath = async (e: React.FormEvent) => {
    e.preventDefault();
    try {
      const { data } = await getShortestPath({
        src: srcValue,
        dst: dstValue,
        direction: directed ? 'OUT' : 'ANY',
      });
      const nodes = (data.nodes || []).map((n: any) => ({
        data: { id: String(n.id), label: n.properties?.name || String(n.id) },
      }));
      const edges = (data.relationships || []).map((r: any) => ({
        data: {
          id: String(r.id),
          source: String(r.start),
          target: String(r.end),
          label: r.type,
        },
      }));
      setElements([...nodes, ...edges]);
    } catch (e: any) {
      toast(e?.message || "path failed", { variant: 'error' });
    }
  };

  return (
    <DashboardLayout title="GraphX">
      <div className="space-y-6">
        <h1 className="text-2xl font-semibold mb-6">GraphX</h1>
        <Panel>
          <h2 className="mb-2">Connections</h2>
          <div className="flex flex-wrap gap-4">
            <div className="flex items-center gap-2">
              <Button onClick={pingGraph}>Ping Graph API</Button>
              {graphStatus && <StatusPill status={graphStatus} />}
            </div>
            <div className="flex items-center gap-2">
              <Button onClick={pingViews}>Ping Views API</Button>
              {viewsStatus && <StatusPill status={viewsStatus} />}
            </div>
          </div>
        </Panel>

        <Panel>
          <h2 className="mb-2">Query</h2>
          <textarea
            value={query}
            onChange={(e) => setQuery(e.target.value)}
            className="mb-2 w-full rounded-md border-gray-300 p-2 text-sm focus:border-primary-500 focus:ring-primary-500"
            rows={4}
          />
          <div className="flex items-center gap-2">
            <Button onClick={runQuery} isLoading={runStatus === "loading"}>
              Run
            </Button>
            {runStatus && runStatus !== "loading" && (
              <StatusPill status={runStatus} />
            )}
          </div>
        </Panel>

        <Panel>
          <h2 className="mb-2">Output</h2>
          {output ? (
            <pre className="max-h-96 overflow-auto text-xs">
              {JSON.stringify(output, null, 2)}
            </pre>
          ) : (
            <p className="text-sm text-gray-600">
              Run a query to see results
            </p>
          )}
        </Panel>

        <Panel>
          <h2 className="mb-2">Ego Sample</h2>
          <Button onClick={runEgo}>Run Ego(Person id=alice)</Button>
          {egoInfo && <p className="mt-2 text-sm">{egoInfo}</p>}
        </Panel>

        <Panel>
          <h2 className="mb-2">Shortest Path</h2>
          <form onSubmit={findPath} className="grid gap-2 md:grid-cols-3">
            <input
              placeholder="srcLabel"
              value={srcLabel}
              onChange={(e) => setSrcLabel(e.target.value)}
              className="rounded border p-1"
            />
            <input
              placeholder="srcKey"
              value={srcKey}
              onChange={(e) => setSrcKey(e.target.value)}
              className="rounded border p-1"
            />
            <input
              placeholder="srcValue"
              value={srcValue}
              onChange={(e) => setSrcValue(e.target.value)}
              className="rounded border p-1"
            />
            <input
              placeholder="dstLabel"
              value={dstLabel}
              onChange={(e) => setDstLabel(e.target.value)}
              className="rounded border p-1"
            />
            <input
              placeholder="dstKey"
              value={dstKey}
              onChange={(e) => setDstKey(e.target.value)}
              className="rounded border p-1"
            />
            <input
              placeholder="dstValue"
              value={dstValue}
              onChange={(e) => setDstValue(e.target.value)}
              className="rounded border p-1"
            />
            <input
              type="number"
              placeholder="maxLen"
              value={maxLen}
              onChange={(e) => setMaxLen(parseInt(e.target.value, 10))}
              className="rounded border p-1"
            />
            <label className="flex items-center gap-1">
              <input
                type="checkbox"
                checked={directed}
                onChange={(e) => setDirected(e.target.checked)}
              />
              Directed
            </label>
            <Button type="submit">Find</Button>
          </form>
          {elements.length > 0 && (
            <div className="mt-4">
              <GraphViewerCytoscape elements={elements} directed={directed} />
            </div>
          )}
        </Panel>
      </div>
      <DevPanel />
    </DashboardLayout>
  );
}<|MERGE_RESOLUTION|>--- conflicted
+++ resolved
@@ -12,24 +12,14 @@
   if (process.env.NODE_ENV === "production") return null;
 
   const seed = async () => {
-    const raw = [
+    const rows = [
       { id: "alice", name: "Alice", knows_id: "bob" },
       { id: "bob", name: "Bob", knows_id: "carol" },
       { id: "carol", name: "Carol", knows_id: null },
     ];
-    const rows = raw.map(row => ({
-      id: row.id,
-      name: row.name,
-      knows_id: row.knows_id ?? undefined,
-    }));
-    try {
-<<<<<<< HEAD
-      const res = await loadPeople(rows);
-      alert(res.ok ? "Seed OK" : "Seed failed");
-=======
+    try {
       const { inserted } = await loadPeople(rows);
       alert(`Seed OK: inserted=${inserted}`);
->>>>>>> 92e7ba41
     } catch (e: any) {
       alert(`Seed failed: ${e?.message || e}`);
     }
@@ -48,7 +38,7 @@
 
   const exportAlice = async () => {
     try {
-      const r = await exportDossier({ label: "Person", key: "id", value: "alice" });
+      const r = await exportDossier({ label: "Person", key: "id", value: "alice", depth: 2 });
       const blob = new Blob([JSON.stringify(r, null, 2)], { type: "application/json" });
       const a = document.createElement("a");
       a.href = URL.createObjectURL(blob);
@@ -162,9 +152,13 @@
     e.preventDefault();
     try {
       const { data } = await getShortestPath({
-        src: srcValue,
-        dst: dstValue,
-        direction: directed ? 'OUT' : 'ANY',
+        srcLabel,
+        srcKey,
+        srcValue,
+        dstLabel,
+        dstKey,
+        dstValue,
+        maxLen,
       });
       const nodes = (data.nodes || []).map((n: any) => ({
         data: { id: String(n.id), label: n.properties?.name || String(n.id) },
